import argparse
import warnings
from copy import deepcopy

import torch

<<<<<<< HEAD
from comprehensive_nas.bo.acquisition_function_optimization.sampler import Sampler
from comprehensive_nas.bo.acqusition_functions import AcquisitionMapping
from comprehensive_nas.bo.benchmarks import BenchmarkMapping
from comprehensive_nas.bo.kernel_operators import (
    GraphKernelMapping,
    StationaryKernelMapping,
=======
from comprehensive_nas.bo.acquisition_function_optimization.random_sampler import (
    RandomSampler as Sampler,
>>>>>>> 687d111a
)
from comprehensive_nas.bo.acqusition_functions import AcquisitionMapping
from comprehensive_nas.bo.benchmarks import BenchmarkMapping
from comprehensive_nas.bo.kernels import GraphKernelMapping, StationaryKernelMapping
from comprehensive_nas.bo.models.gp import ComprehensiveGP
from comprehensive_nas.bo.optimizer import BayesianOptimization
from comprehensive_nas.rs.optimizer import RandomSearch
from comprehensive_nas.utils.util import StatisticsTracker

warnings.simplefilter("ignore", category=FutureWarning)

parser = argparse.ArgumentParser(description="CNAS")
parser.add_argument(
    "--dataset",
    default="nasbench301",
    help="The benchmark dataset to run the experiments. "
    'options = ["nasbench201", "nasbench301", "hartmann3", '
    '"hartmann6", "counting_ones"].',
)
parser.add_argument(
    "--n_repeat", type=int, default=1, help="number of repeats of experiments"
)
parser.add_argument(
    "--n_init", type=int, default=40, help="number of initialising points"
)
parser.add_argument(
    "--max_iters", type=int, default=100, help="number of iterations for the search"
)
parser.add_argument(
    "-ps",
    "--pool_size",
    type=int,
    default=100,
    help="number of candidates generated at each iteration",
)
parser.add_argument(
    "--mutate_size",
    type=int,
    help="number of mutation candidates. By default, half of the pool_size "
    "is generated from mutation.",
)
parser.add_argument(
    "--pool_strategy",
    default="random",
    help="the pool generation strategy. Options: random," "mutate",
)
parser.add_argument("--save_path", default="demo/results/", help="path to save log file")
parser.add_argument(
    "-s",
    "--strategy",
    default="gbo",
    help="optimisation strategy: option: gbo (graph bo), " "random (random search)",
)
parser.add_argument(
    "-a",
    "--acquisition",
    default="UCB",
    help="the acquisition function for the BO algorithm. option: " "UCB, EI, AEI",
)
parser.add_argument(
    "-kh", "--hp_kernel", default="m52", help="hp kernel to use. Can be [rbf, m52, m32]"
)
parser.add_argument(
    "-dsk",
    "--domain_se_kernel",
    default="m52",
    help="Successive Embedding kernel on the domain to use. Can be [rbf, m52, m32]",
)
parser.add_argument(
    "--batch_size", type=int, default=1, help="Number of samples to evaluate"
)
parser.add_argument("-v", "--verbose", action="store_true")
parser.add_argument("--seed", type=int, default=1)
parser.add_argument(
    "--optimize_arch", action="store_true", help="Whether to optimize arch"
)
parser.add_argument(
    "--n_graph_kernels", type=int, default=2, help="How many graph kernels to use"
)
parser.add_argument("--optimize_hps", action="store_true", help="Whether to optimize hps")
parser.add_argument("--cuda", action="store_true", help="Whether to use GPU acceleration")
parser.add_argument(
    "--no_isomorphism",
    action="store_true",
    help="Whether to allow mutation to return" "isomorphic architectures",
)
parser.add_argument(
    "--maximum_noise",
    default=0.01,
    type=float,
    help="The maximum amount of GP jitter noise variance",
)
parser.add_argument(
    "--log", action="store_true", help="Whether to report the results in log scale"
)
args = parser.parse_args()


if args.cuda and torch.cuda.is_available():
    device = "cuda"
else:
    device = "cpu"

# Initialise the objective function and its optimizer.
assert args.dataset in BenchmarkMapping.keys(), "Required dataset is not implemented!"
objective = BenchmarkMapping[args.dataset](
    log_scale=args.log,
    seed=args.seed,
    optimize_arch=args.optimize_arch,
    optimize_hps=args.optimize_hps,
)
assert args.pool_strategy in [
    "random",
    "mutate",
]
acquisition_function_opt = Sampler(args, objective)

# Initialise the optimizer strategy.
assert args.strategy in ["random", "gbo"]
if args.strategy == "random":
    optimizer = RandomSearch(acquisition_function_opt=acquisition_function_opt)
elif args.strategy == "gbo":
    kern = []
    if args.optimize_arch:
        for _ in range(args.n_graph_kernels):
            kern.append(
                GraphKernelMapping["wl"](
                    se_kernel=StationaryKernelMapping[args.domain_se_kernel]
                )
            )
    hp_kern = None
    if args.optimize_hps:
        hp_kern = []
        if objective.has_continuous_hp:
            hp_kern.append(StationaryKernelMapping[args.hp_kernel])
        if objective.has_categorical_hp:
            hp_kern.append(StationaryKernelMapping["hm"])

    surrogate_model = ComprehensiveGP(
        graph_kernels=kern, hp_kernels=hp_kern, verbose=args.verbose
    )
    acquisition_function = AcquisitionMapping[args.acquisition](
        surrogate_model=surrogate_model, strategy=args.strategy
    )
    optimizer = BayesianOptimization(
        surrogate_model=surrogate_model,
        acquisition_function=acquisition_function,
        acquisition_function_opt=acquisition_function_opt,
    )
else:
    optimizer = None

experiments = StatisticsTracker(args)

for seed in range(args.seed, args.seed + args.n_repeat):
    experiments.reset(seed)

    # Take n_init random samples
    # TODO acquisiton function opt can be different to intial design!
    x_configs = acquisition_function_opt.sample(pool_size=args.n_init)

    # & evaluate
    y_np_list = [config_.query() for config_ in x_configs]
    y = torch.tensor([y[0] for y in y_np_list]).float()
    train_details = [y[1] for y in y_np_list]

    # Initialise the GP surrogate
<<<<<<< HEAD
    optimizer.initialize_model(x_configs=deepcopy(x_configs), y=deepcopy(y))
=======
    optimizer.initialize_model(
        x_configs=deepcopy(x_configs),
        y=deepcopy(y)
    )
>>>>>>> 687d111a

    # Main optimization loop
    while experiments.has_budget():

        # Propose new location to evaluate
        next_x, pool = optimizer.propose_new_location(args.batch_size, args.pool_size)

        # Evaluate this location from the objective function
        detail = [config_.query() for config_ in next_x]
        next_y = [y[0] for y in detail]
        train_details += [y[1] for y in detail]

        if optimizer.surrogate_model is not None:
            pool.extend(next_x)

        x_configs.extend(next_x)
        y = torch.cat((y, torch.tensor(next_y).view(-1))).float()

        # Update the GP Surrogate
        optimizer.update_model(x_configs=deepcopy(x_configs), y=deepcopy(y))
        experiments.print(x_configs, y, next_y, train_details)

        experiments.next_iteration()

    experiments.save_results()<|MERGE_RESOLUTION|>--- conflicted
+++ resolved
@@ -4,17 +4,8 @@
 
 import torch
 
-<<<<<<< HEAD
-from comprehensive_nas.bo.acquisition_function_optimization.sampler import Sampler
-from comprehensive_nas.bo.acqusition_functions import AcquisitionMapping
-from comprehensive_nas.bo.benchmarks import BenchmarkMapping
-from comprehensive_nas.bo.kernel_operators import (
-    GraphKernelMapping,
-    StationaryKernelMapping,
-=======
 from comprehensive_nas.bo.acquisition_function_optimization.random_sampler import (
     RandomSampler as Sampler,
->>>>>>> 687d111a
 )
 from comprehensive_nas.bo.acqusition_functions import AcquisitionMapping
 from comprehensive_nas.bo.benchmarks import BenchmarkMapping
@@ -182,14 +173,7 @@
     train_details = [y[1] for y in y_np_list]
 
     # Initialise the GP surrogate
-<<<<<<< HEAD
     optimizer.initialize_model(x_configs=deepcopy(x_configs), y=deepcopy(y))
-=======
-    optimizer.initialize_model(
-        x_configs=deepcopy(x_configs),
-        y=deepcopy(y)
-    )
->>>>>>> 687d111a
 
     # Main optimization loop
     while experiments.has_budget():
