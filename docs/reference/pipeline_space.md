# Initializing the Pipeline Space

In NePS, we need to define a `pipeline_space`.
This space can be structured through various approaches, including a Python dictionary, a YAML file, or ConfigSpace.
Each of these methods allows you to specify a set of parameter types, ranging from Float and Categorical to specialized architecture parameters.
Whether you choose a dictionary, YAML file, or ConfigSpace, your selected method serves as a container or framework
within which these parameters are defined and organized. This section not only guides you through the process of
setting up your `pipeline_space` using these methods but also provides detailed instructions and examples on how to
effectively incorporate various parameter types, ensuring that NePS can utilize them in the optimization process.


## Parameters
NePS currently features 4 primary hyperparameter types:

* [`Categorical`][neps.space.Categorical]
* [`Float`][neps.space.Float]
* [`Integer`][neps.space.Integer]
* [`Constant`][neps.space.Constant]

Using these types, you can define the parameters that NePS will optimize during the search process.
The most basic way to pass these parameters is through a Python dictionary, where each key-value
pair represents a parameter name and its respective type.
For example, the following Python dictionary defines a `pipeline_space` with four parameters
for optimizing a deep learning model:

```python
pipeline_space = {
    "learning_rate": neps.Float(0.00001, 0.1, log=True),
    "num_epochs": neps.Integer(3, 30, is_fidelity=True),
    "optimizer": ["adam", "sgd", "rmsprop"], # Categorical
    "dropout_rate": 0.5, # Constant
}

neps.run(.., pipeline_space=pipeline_space)
```

??? example "Quick Parameter Reference"

    === "`Categorical`"

        ::: neps.space.Categorical

    === "`Float`"

        ::: neps.space.Float

    === "`Integer`"

        ::: neps.space.Integer

    === "`Constant`"

        ::: neps.space.Constant


## Using your knowledge, providing a Prior
<<<<<<< HEAD
When optimizing, you can provide your own knowledge using the parameters `prior=`.
By indicating a `prior=` we take this to be 
=======
When optimizing, you can provide your own knowledge using the parameter `prior=`.
By indicating a `prior=` we take this to be your user prior,
>>>>>>> 7db5d9ee
**your knowledge about where a good value for this parameter lies**.

You can also specify a `prior_confidence=` to indicate how strongly you want NePS,
to focus on these, one of either `"low"`, `"medium"`, or `"high"`.

Currently the two major algorithms that exploit this in NePS are `PriorBand`
(prior-based `HyperBand`) and `PiBO`, a version of Bayesian Optimization which uses Priors.

```python
import neps

neps.run(
    ...,
    pipeline_space={
        "learning_rate": neps.Float(1e-4, 1e-1, log=True, prior=1e-2, prior_confidence="medium"),
        "num_epochs": neps.Integer(3, 30, is_fidelity=True),
        "optimizer": neps.Categorical(["adam", "sgd", "rmsprop"], prior="adam", prior_confidence="low"),
        "dropout_rate": neps.Constant(0.5),
    }
)
```
!!! warning "Must set `prior=` for all parameters, if any"

    If you specify `prior=` for one parameter, you must do so for all your variables.
    This will be improved in future versions.

!!! warning "Interaction with `is_fidelity`"

    If you specify `is_fidelity=True` for one parameter, the `prior=` and `prior_confidence=` are ignored.
    This will be dissallowed in future versions.

## Defining a pipeline space using YAML
Create a YAML file (e.g., `./pipeline_space.yaml`) with the parameter definitions following this structure.

=== "`./pipeline_space.yaml`"

    ```yaml
    learning_rate:
      type: float
      lower: 2e-3
      upper: 0.1
      log: true

    num_epochs:
      type: int
      lower: 3
      upper: 30
      is_fidelity: true

    optimizer:
      type: categorical
      choices: ["adam", "sgd", "rmsprop"]

    dropout_rate: 0.5
    ```

=== "`run.py`"

    ```python
    neps.run(.., pipeline_space="./pipeline_space.yaml")
    ```

When defining the `pipeline_space` using a YAML file, if the `type` argument is not specified,
the NePS will automatically infer the data type based on the value provided.

* If `lower` and `upper` are provided, then if they are both integers, the type will be inferred as `int`,
    otherwise as `float`. You can provide scientific notation for floating-point numbers as well.
* If `choices` are provided, the type will be inferred as `categorical`.
* If just a numeric or string is provided, the type will be inferred as `constant`.

If none of these hold, an error will be raised.


## Using ConfigSpace

For users familiar with the [`ConfigSpace`](https://automl.github.io/ConfigSpace/main/) library,
can also define the `pipeline_space` through `ConfigurationSpace()`

```python
from configspace import ConfigurationSpace, Float

configspace = ConfigurationSpace(
    {
        "learning_rate": Float("learning_rate", bounds=(1e-4, 1e-1), log=True)
        "optimizer": ["adam", "sgd", "rmsprop"],
        "dropout_rate": 0.5,
    }
)
```

!!! warning

    Parameters you wish to use as a **fidelity** are not support through ConfigSpace
    at this time.

For additional information on ConfigSpace and its features, please visit the following
[link](https://github.com/automl/ConfigSpace).

## Supported Architecture parameter Types
A comprehensive documentation for the Architecture parameter is not available at this point.

If you are interested in exploring architecture parameters, you can find detailed
examples and usage in the following resources:

- [Basic Usage Examples](https://github.com/automl/neps/tree/master/neps_examples/basic_usage) - Basic usage
    examples that can help you understand the fundamentals of Architecture parameters.
- [Experimental Examples](https://github.com/automl/neps/tree/master/neps_examples/experimental) - For more advanced
    and experimental use cases, including Hierarchical parameters, check out this collection of examples.

!!! warning

    The configuration of `pipeline_space` from a YAML file does not currently support architecture parameter types.<|MERGE_RESOLUTION|>--- conflicted
+++ resolved
@@ -54,13 +54,8 @@
 
 
 ## Using your knowledge, providing a Prior
-<<<<<<< HEAD
-When optimizing, you can provide your own knowledge using the parameters `prior=`.
-By indicating a `prior=` we take this to be 
-=======
 When optimizing, you can provide your own knowledge using the parameter `prior=`.
 By indicating a `prior=` we take this to be your user prior,
->>>>>>> 7db5d9ee
 **your knowledge about where a good value for this parameter lies**.
 
 You can also specify a `prior_confidence=` to indicate how strongly you want NePS,
