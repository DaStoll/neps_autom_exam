from __future__ import annotations

import random
from typing import Iterable
from copy import deepcopy

import numpy as np
import torch
from metahyper.api import ConfigResult, instance_from_map
from scipy.stats import spearmanr
from typing_extensions import Literal

from ...search_spaces import (
    CategoricalParameter,
    ConstantParameter,
    FloatParameter,
    IntegerParameter,
)
from ...search_spaces.hyperparameters.categorical import CATEGORICAL_CONFIDENCE_SCORES
from ...search_spaces.hyperparameters.float import FLOAT_CONFIDENCE_SCORES
from ...search_spaces.search_space import SearchSpace
from .. import BaseOptimizer
from .acquisition_samplers import AcquisitionSamplerMapping
from .acquisition_samplers.base_acq_sampler import AcquisitionSampler
from .models import SurrogateModelMapping

CUSTOM_FLOAT_CONFIDENCE_SCORES = FLOAT_CONFIDENCE_SCORES.copy()
CUSTOM_FLOAT_CONFIDENCE_SCORES.update({"ultra": 0.05})

CUSTOM_CATEGORICAL_CONFIDENCE_SCORES = CATEGORICAL_CONFIDENCE_SCORES.copy()
CUSTOM_CATEGORICAL_CONFIDENCE_SCORES.update({"ultra": 5})


class MultiFidelityPriorWeightedTreeParzenEstimator(BaseOptimizer):
    def __init__(
        self,
        pipeline_space: SearchSpace,
        use_priors: bool = True,
        prior_num_evals: float = 2.5,
        good_fraction: float = 0.3334,
        random_interleave_prob: float = 0.0,
        initial_design_size: int = 0,
        prior_as_samples: bool = True,
        pending_as_bad: bool = True,
        fidelity_weighting: Literal["linear", "spearman"] = "spearman",
        surrogate_model: str = "kde",
        good_model_bw_factor: int = 1.5,
        joint_kde_modelling: bool = False,
        threshold_improvement: bool = True,
        promote_from_acq: bool = True,
        acquisition_sampler: str | AcquisitionSampler = "mutation",
        prior_draws: int = 1000,
        prior_confidence: Literal["low", "medium", "high"] = "medium",
        surrogate_model_args: dict = None,
        soft_promotion: bool = True,
        patience: int = 50,
        logger=None,
        budget: None | int | float = None,
        loss_value_on_error: None | float = None,
        cost_value_on_error: None | float = None,
    ):
        """[summary]

        Args:
            pipeline_space: Space in which to search
            prior_num_evals (float, optional): [description]. Defaults to 2.5.
            good_fraction (float, optional): [description]. Defaults to 0.333.
            random_interleave_prob: Frequency at which random configurations are sampled
                instead of configurations from the acquisition strategy.
            initial_design_size: Number of 'x' samples that are to be evaluated before
                selecting a sample using a strategy instead of randomly. If there is a
                user prior, we can rely on the model from the very first iteration.
            prior_as_samples: Whether to sample from the KDE and incorporate that way, or
            just have the distribution be an linear combination of the KDE and the prior.
            Should be True if the prior happens to be unnormalized.
            pending_as_bad: Whether to treat pending observations as bad, assigning them to
            the bad KDE to encourage diversity among samples queried in parallel
            prior_draws: The number of samples drawn from the prior if there is one. This
            # does not affect the strength of the prior, just how accurately it
            # is reconstructed by the KDE.
            patience: How many times we try something that fails before giving up.
            budget: Maximum budget
            loss_value_on_error: Setting this and cost_value_on_error to any float will
                supress any error during bayesian optimization and will use given loss
                value instead. default: None
            cost_value_on_error: Setting this and loss_value_on_error to any float will
                supress any error during bayesian optimization and will use given cost
                value instead. default: None
            logger: logger object, or None to use the neps logger
        """
        super().__init__(
            pipeline_space=pipeline_space,
            patience=patience,
            logger=logger,
            budget=budget,
            loss_value_on_error=loss_value_on_error,
            cost_value_on_error=cost_value_on_error,
        )
        self.pipeline_space = pipeline_space
        self.good_fraction = good_fraction
        if self.pipeline_space.has_fidelity:
            self.min_fidelity = pipeline_space.fidelity.lower
            self.max_fidelity = pipeline_space.fidelity.upper
            self.rung_map, self.inverse_rung_map = self._get_rung_maps()
            self.min_rung = 0
            self.max_rung = len(self.rung_map) - 1

        else:
            self.min_rung = 0
            self.max_rung = 0
            self.min_fidelity = 1
            self.max_fidelity = 1
            self.rung_map, self.inverse_rung_map = self._get_rung_maps()

        if initial_design_size == 0:
            self._initial_design_size = len(self.pipeline_space) * np.round(1 / self.good_fraction).astype(int)
        else:
            self._initial_design_size = initial_design_size
        self.promote_from_acq = promote_from_acq

        self.num_rungs = len(self.rung_map)
        self.use_priors = use_priors
        self.prior_num_evals = prior_num_evals
        self._random_interleave_prob = random_interleave_prob
        self._pending_as_bad = pending_as_bad
        self.prior_draws = prior_draws
        self._has_promotable_configs = False
        self.soft_promotion = soft_promotion
        self.joint_kde_modelling = joint_kde_modelling
        # if we use priors, we don't add conigurations as good until is is within the top fraction
        # This heuristic has not been tried further, but makes sense in the context when we have priors
        self.round_up = not use_priors
        self.fidelity_weighting = fidelity_weighting
        self.threshold_improvement = threshold_improvement
        # TODO have this read in as part of load_results - it cannot be saved as an attribute when
        # running parallel instances of the algorithm (since the old configs are shared, not instance-specific)
        self.old_configs_per_fid = [[] for i in range(self.num_rungs)]
        # We assume that the information conveyed per fidelity (and the cost) is linear in the
        # fidelity levels if nothing else is specified
        if surrogate_model != "kde":
            raise NotImplementedError(
                "Only supports KDEs for now. Could (maybe?) support binary classification in the future."
            )
        self.acquisition_sampler = instance_from_map(
            AcquisitionSamplerMapping,
            acquisition_sampler,
            name="acquisition sampler function",
            kwargs={"patience": self.patience, "pipeline_space": self.pipeline_space},
        )
        self.prior_confidence = prior_confidence
        self._enhance_priors()
        surrogate_model_args = surrogate_model_args or {}

        param_types, num_options, logged_params, is_fidelity = self._get_types()
        surrogate_model_args["param_types"] = param_types
        surrogate_model_args["num_options"] = num_options
        surrogate_model_args["is_fidelity"] = is_fidelity
        surrogate_model_args["logged_params"] = logged_params
        good_model_args = deepcopy(surrogate_model_args)
        good_model_args["bandwidth_factor"] = good_model_bw_factor
        if self.pipeline_space.has_prior and use_priors:
            if prior_as_samples:
                self.prior_samples = [
                    self.pipeline_space.sample(
                        patience=self.patience, user_priors=True, ignore_fidelity=False
                    )
                    for idx in range(self.prior_draws)
                ]
            else:
                pass
                # TODO work out affine combination
        else:
            self.prior_samples = []

        self.surrogate_models = {
            "good": instance_from_map(
                SurrogateModelMapping,
                surrogate_model,
                name="surrogate model",
                kwargs=good_model_args,
            ),
            "bad": instance_from_map(
                SurrogateModelMapping,
                surrogate_model,
                name="surrogate model",
                kwargs=surrogate_model_args,
            ),
            "all": instance_from_map(
                SurrogateModelMapping,
                surrogate_model,
                name="surrogate model",
                kwargs=surrogate_model_args,
            ),
        }
        self.acquisition = self
        self.acquisition_sampler = instance_from_map(
            AcquisitionSamplerMapping,
            acquisition_sampler,
            name="acquisition sampler function",
            kwargs={"patience": self.patience, "pipeline_space": self.pipeline_space},
        )

    def _enhance_priors(self):
        """Only applicable when priors are given along with a confidence."""
        if not self.use_priors and self.prior_confidence is None:
            return
        for k in self.pipeline_space.keys():
            if self.pipeline_space[k].is_fidelity:
                continue
            elif isinstance(self.pipeline_space[k], (FloatParameter, IntegerParameter)):
                confidence = CUSTOM_FLOAT_CONFIDENCE_SCORES[self.prior_confidence]
                self.pipeline_space[k].default_confidence_score = confidence
            elif isinstance(self.pipeline_space[k], CategoricalParameter):
                confidence = CUSTOM_CATEGORICAL_CONFIDENCE_SCORES[self.prior_confidence]
                self.pipeline_space[k].default_confidence_score = confidence

    def _get_rung_maps(self, s: int = 0) -> dict:
        """Maps rungs (0,1,...,k) to a fidelity value based on fidelity bounds, eta, s."""
        eta = round(1 / self.good_fraction)
        new_min_budget = self.min_fidelity * (1 / eta**s)
        nrungs = (
            np.floor(np.log(self.max_fidelity / new_min_budget) / np.log(eta)).astype(int)
            + 1
        )
        _max_budget = self.max_fidelity
        rung_map = dict()
        inverse_rung_map = dict()
        for i in reversed(range(nrungs)):
            # TODO: add +s to keys and TEST
            rung_value = (
                int(_max_budget)
                if isinstance(self.pipeline_space.fidelity, IntegerParameter)
                else _max_budget
            )

            rung_map[i + s] = rung_value
            inverse_rung_map[rung_value] = i + s
            _max_budget /= eta
        return rung_map, inverse_rung_map

    def _get_types(self):
        """extracts the needed types from the configspace for faster retrival later

        type = 0 - numerical (continuous or integer) parameter
        type >=1 - categorical parameter


        """
        types = []
        num_values = []
        logs = []
        is_fidelity = []
        for _, hp in self.pipeline_space.items():
            is_fidelity.append(hp.is_fidelity)
            if isinstance(hp, CategoricalParameter):
                # u as in unordered - used to play nice with the statsmodels KDE implementation
                types.append("u")
                logs.append(False)
                num_values.append(len(hp.choices))
            elif isinstance(hp, IntegerParameter):
                # o as in ordered
                types.append("o")
                logs.append(False)
                num_values.append(hp.upper - hp.lower + 1)
            elif isinstance(hp, FloatParameter):
                # c as in continous
                types.append("f")
                logs.append(hp.log)
                num_values.append(np.inf)
            elif isinstance(hp, ConstantParameter):
                # c as in continous
                types.append("c")
                logs.append(False)
                num_values.append(1)

            else:
                raise ValueError("Unsupported Parametertype %s" % type(hp))

        return types, num_values, logs, is_fidelity

    def __call__(
        self, x: Iterable, asscalar: bool = False, only_lowest_fidelity=True, only_good=False
    ) -> np.ndarray | torch.Tensor | float:
        """
        Return the negative expected improvement at the query point
        """
        # this is to only make the lowest fidelity viable
        if only_lowest_fidelity:
            is_lowest_fidelity = (
                np.array([x_.fidelity.value for x_ in x]) == self.rung_map[self.min_rung]
            )
<<<<<<< HEAD
            return is_lowest_fidelity * (
                np.log(self.surrogate_models["good"].pdf(x))
                - np.log(self.surrogate_models["bad"].pdf(x))
            )
        else:
            return np.log(self.surrogate_models["good"].pdf(x)) - np.log(
                self.surrogate_models["bad"].pdf(x)
            )
=======
            return (
                ((np.log(self.surrogate_models["good"].pdf(x))
                   - np.log(self.surrogate_models["bad"].pdf(x))))
            )
        else:    
            return np.log(self.surrogate_models["good"].pdf(x))\
                - np.log(self.surrogate_models["bad"].pdf(x))
>>>>>>> df6977a3

    def _split_by_fidelity(self, configs, losses):
        if self.pipeline_space.has_fidelity:
            configs_per_fidelity = [[] for i in range(self.num_rungs)]
            losses_per_fidelity = [[] for i in range(self.num_rungs)]
            # per fidelity, add a list to make it a nested list of lists
            # [[config_A at fid1, config_B at fid1], [config_C at fid2], ...]
            for config, loss in zip(configs, losses):
                rung = self.inverse_rung_map[int(config.fidelity.value)]
                configs_per_fidelity[rung].append(config)
                losses_per_fidelity[rung].append(loss)
            return configs_per_fidelity, losses_per_fidelity
        else:
            return [configs], [losses]

    def _split_configs(
        self, configs_per_fid, losses_per_fid, weight_per_fidelity, good_fraction=None
    ):
        """Splits configs into good and bad for the KDEs.

        Args:
            configs ([type]): [description]
            losses ([type]): [description]
            round_up (bool, optional): [description]. Defaults to True.

        Returns:
            [type]: [description]
        """
        if good_fraction is None:
            good_fraction = self.good_fraction

        good_configs, bad_configs = [], []
        good_configs_weights, bad_configs_weights = [], []

        for fid, (configs_fid, losses_fid) in enumerate(
            zip(configs_per_fid, losses_per_fid)
        ):
            if self.round_up:
                num_good_configs = np.ceil(len(configs_fid) * good_fraction).astype(int)
            else:
                num_good_configs = np.floor(len(configs_fid) * good_fraction).astype(int)

            ordered_loss_indices = np.argsort(losses_fid)
            good_indices = ordered_loss_indices[0:num_good_configs]
            bad_indices = ordered_loss_indices[num_good_configs:]
            good_configs_fid = [configs_fid[idx] for idx in good_indices]
            bad_configs_fid = [configs_fid[idx] for idx in bad_indices]
            good_configs.extend(good_configs_fid)
            bad_configs.extend(bad_configs_fid)
<<<<<<< HEAD
            good_configs_weights.extend(
                [weight_per_fidelity[fid]] * len(good_configs_fid)
            )
            bad_configs_weights.extend([weight_per_fidelity[fid]] * len(bad_configs_fid))
=======

            if self.threshold_improvement:
                good_configs_weights.extend(self._compute_improvement_weights(
                    losses_fid, num_good_configs, weight_per_fidelity[fid]))
            else:
                good_configs_weights.extend(
                    [weight_per_fidelity[fid]] * len(good_configs_fid)
                )
            bad_configs_weights.extend(
                [weight_per_fidelity[fid]] * len(bad_configs_fid))
>>>>>>> df6977a3
        return good_configs, bad_configs, good_configs_weights, bad_configs_weights

    def _compute_improvement_weights(self, losses, num_good_configs, max_weight):
        if num_good_configs == 0:
            return []
        
        ordered_losses = np.sort(losses)
        best_bad_loss = ordered_losses[num_good_configs]
        good_losses = ordered_losses[0:num_good_configs]
        relative_improvements = (
            best_bad_loss - good_losses) / (best_bad_loss - good_losses.min())
        improvement_weights = max_weight * relative_improvements
        return improvement_weights

    def compute_fidelity_weights(self, configs_per_fid, losses_per_fid) -> list:
        # TODO consider pending configurations - will default to a linear weighting
        # which is not necessarily correct
        if self.fidelity_weighting == "linear":
            weight_per_fidelity = self._compute_linear_weights()
        elif self.fidelity_weighting == "spearman":
            weight_per_fidelity = self._compute_spearman_weights(
                configs_per_fid, losses_per_fid
            )
        else:
            raise ValueError(
                f"No weighting scheme {self.fidelity_weighting} is available."
            )
        return weight_per_fidelity

    def _compute_linear_weights(self):
        return (1 + np.arange(self.min_rung, self.max_rung + 1)) / self.num_rungs

    def _compute_spearman_weights(self, configs_per_fid, losses_per_fid) -> list:
        min_number_samples = np.round(1 / self.good_fraction).astype(int)
        samples_per_fid = np.array([len(cfgs_fid) for cfgs_fid in configs_per_fid])
        max_comparable_fid = (
            self.max_rung - np.argmax(np.flip(samples_per_fid) >= min_number_samples)
        ).astype(int)
        if max_comparable_fid == 0:
            # if we cannot compare to any otḧer fidelity, return default
            return self._compute_linear_weights()
        else:
            # compare the rankings of the existing configurations to the ranking
            # of the same configurations at lower rungs
            spearman = np.ones(self.num_rungs)
            for fid_idx, (cfgs, losses) in enumerate(
                zip(configs_per_fid, losses_per_fid)
            ):
<<<<<<< HEAD
                lower_fid_configs = [None] * len(comp_configs)
                lower_fid_losses = [None] * len(comp_configs)
                for cfg, loss in zip(cfgs, losses):
                    # check if the config at the lower fidelity level is in the comparison set
                    # TODO make this more efficient - probably embarrasingly slof for now
                    # with the triple-nested loop (although number of configs per level is pretty low)
                    is_equal_config = [
                        cfg.is_equal_value(comp_cfg, include_fidelity=False)
                        for comp_cfg in comp_configs
                    ]
                    if any(is_equal_config):
                        equal_index = np.argmax(is_equal_config)
                        lower_fid_configs[equal_index] = cfg
                        lower_fid_losses[equal_index] = loss

                spearman[fid_idx] = spearmanr(lower_fid_losses, comp_losses).correlation
                if fid_idx == max_comparable_fid:
                    break

            spearman = np.clip(spearman, a_min=0, a_max=1)
            # The correlation with Z_max at fidelity Z-k cannot be larger than at Z-k+1
            spearman = np.flip(np.minimum.accumulate(np.flip(spearman)))
            fidelity_weights = spearman * (max_comparable_fid + 1) / (self.max_rung + 1)
            import time

            print("fidelity_weights", fidelity_weights)
            time.sleep(1)
=======
                if fid_idx >= max_comparable_fid:
                    spearman[fid_idx] = 1
                
                else:
                    comp_losses = losses_per_fid[fid_idx + 1]
                    comp_configs = configs_per_fid[fid_idx + 1]

                    lower_fid_configs = [None] * len(comp_configs)
                    lower_fid_losses = [None] * len(comp_configs)
                    for cfg, loss in zip(cfgs, losses):
                        # check if the config at the lower fidelity level is in the comparison set
                        # TODO make this more efficient - probably embarrasingly slof for now
                        # with the triple-nested loop (although number of configs per level is pretty low)
                        is_equal_config = [
                            cfg.is_equal_value(comp_cfg, include_fidelity=False)
                            for comp_cfg in comp_configs
                        ]
                        if any(is_equal_config):
                            equal_index = np.argmax(is_equal_config)
                            lower_fid_configs[equal_index] = cfg
                            lower_fid_losses[equal_index] = loss
                    
                    spearman[fid_idx] = spearmanr(
                        lower_fid_losses, comp_losses).correlation
                    
            spearman = np.clip(spearman, a_min=0, a_max=1)
            # The correlation with Z_max at fidelity Z-k cannot be larger than at Z-k+1
            spearman = np.flip(np.multiply.accumulate(np.flip(spearman)))
            fidelity_weights = spearman * \
                (max_comparable_fid + 1) / (self.max_rung + 1)
>>>>>>> df6977a3
        return fidelity_weights

    def is_init_phase(self) -> bool:
        """Decides if optimization is still under the warmstart phase/model-based search."""
        if self._num_train_x >= self._initial_design_size:
            return False
        return True

    def load_results(
        self,
        previous_results: dict[str, ConfigResult],
        pending_evaluations: dict[str, ConfigResult],
    ) -> None:
        # TODO remove doubles from previous results
        train_y = [self.get_loss(el.result) for el in previous_results.values()]

        train_x_configs = [el.config for el in previous_results.values()]
        pending_configs = list(pending_evaluations.values())

        filtered_configs, filtered_indices = self._filter_old_configs(train_x_configs)
        filtered_y = np.array(train_y)[filtered_indices].tolist()

        self.train_x_configs = train_x_configs
        self.train_y = train_y
        
        self._pending_evaluations = pending_evaluations
        self._num_train_x = len(self.train_x_configs)
        if not self.is_init_phase():
            # This is to extract the configurations as numpy arrays on the format num_data x num_dim
            # TODO when a config is removed in the filtering process, that means that some other
            # configuration at the lower fidelity will become good, that was previously bad. This
            # may be good or bad, but I'm not sure. / Carl
            configs_per_fid, losses_per_fid = self._split_by_fidelity(
                train_x_configs, train_y
            )
            filtered_configs_per_fid, filtered_losses_per_fid = self._split_by_fidelity(
                filtered_configs, filtered_y
            )
            weight_per_fidelity = self.compute_fidelity_weights(
                configs_per_fid, losses_per_fid
            )

            good_configs, bad_configs, good_weights, bad_weights = self._split_configs(
                filtered_configs_per_fid, filtered_losses_per_fid, weight_per_fidelity
            )
            if self.use_priors:
                num_prior_configs = len(self.prior_samples)
                good_configs.extend(self.prior_samples)
                prior_sample_constant = self.prior_num_evals / num_prior_configs
                good_weights.extend([prior_sample_constant] * num_prior_configs)

            fixed_bw = None
            self.surrogate_models["all"].fit(filtered_configs)
            if self.joint_kde_modelling:
                fixed_bw = self.surrogate_models["all"].bw

            self.surrogate_models["good"].fit(
                good_configs, fixed_bw=fixed_bw, config_weights=good_weights
            )
            if self._pending_as_bad:
                # This is only to compute the weights of the pending configs
                _, pending_configs, _, pending_weights = self._split_configs(
                    pending_configs,
                    [np.inf] * len(pending_configs),
                    weight_per_fidelity,
                    good_fraction=0.0,
                )
                bad_configs.extend(pending_configs)
                bad_weights.extend(pending_weights)

            self.surrogate_models["bad"].fit(
                bad_configs, fixed_bw=fixed_bw, config_weights=bad_weights
            )
            #self.visualize_acq(previous_results, weight_per_fidelity)

    def _filter_old_configs(self, configs):
        new_configs = []
        new_indices = []
        old_configs_flat = []
        for cfgs in self.old_configs_per_fid:
            old_configs_flat.extend(cfgs)

        for idx, cfg in enumerate(configs):
            if any([cfg.is_equal_value(old_cfg) for old_cfg in old_configs_flat]):
                # If true, configs are equal and shouldn't be added
                continue
            else:
                new_configs.append(cfg)
                new_indices.append(idx)
        return new_configs, new_indices

    def _get_promotable_configs(self, configs):
        if self.soft_promotion:
            configs_for_promotion = self._get_soft_promotable(configs)
        else:
            configs_for_promotion = self._get_hard_promotable(configs)
        return configs_for_promotion

    def _get_hard_promotable(self, configs):
        # count the number of configs that are at or above any given rung
        configs_per_rung = np.zeros(self.num_rungs)
        # check the number of configs per fidelity level
        for config in configs:
            rung = self.inverse_rung_map[int(config.fidelity.value)]
            configs_per_rung[rung] += 1

        cumulative_per_rung = np.flip(np.cumsum(np.flip(configs_per_rung)))
        cumulative_above = np.append(np.flip(np.cumsum(np.flip(configs_per_rung[1:]))), 0)
        # then check which one can make the most informed decision on promotions
        rungs_to_promote = cumulative_per_rung * self.good_fraction - cumulative_above

        # this defaults to max_fidelity if there is no promotable config (cannot promote from)
        # the top fidelity anyway
        fid_to_promote = self.num_rungs - np.argmax(np.flip(rungs_to_promote) > 1)

        # TODO check if this returns empty when it needs to
        if fid_to_promote == self.max_rung:
            return []
        return [cfg for cfg in configs if cfg.fidelity.value == fid_to_promote]

    def _get_soft_promotable(self, configs):
        # TODO implement
        # count the number of configs that are at or above any given rung
        new_configs, _ = self._filter_old_configs(configs)
        configs_per_rung = np.zeros(self.num_rungs)

        # check the number of configs per fidelity level
        for config in new_configs:
            rung = self.inverse_rung_map[int(config.fidelity.value)]
            configs_per_rung[rung] += 1

        # The square root means that we keep the approximate distribution between
        # rungs as HyperBand
        rungs_to_promote = configs_per_rung * np.power(
            self.good_fraction, np.flip(np.sqrt(np.arange(self.num_rungs)))
        )
        rungs_to_promote[-1] = 0
        next_rung_to_promote = np.arange(self.num_rungs)[rungs_to_promote > 1]
        if len(next_rung_to_promote) == 0:
            return []

        next_fid_to_promote = self.rung_map[next_rung_to_promote[0]]
        return [cfg for cfg in new_configs if cfg.fidelity.value == next_fid_to_promote]

    def _promote_existing(self, configs_for_promotion):
        # TODO we still need to REMOVE the observation at the lower fidelity
        # i.e. give it zero weight in the KDE, and ensure the count is correct
        assert len(configs_for_promotion) > 0, "No promotable configurations"
<<<<<<< HEAD
        acq_values = self.__call__(configs_for_promotion, only_lowest_fidelity=False)
        next_config = configs_for_promotion[np.argmax(acq_values)]
=======
        if self.promote_from_acq:
            acq_values = self.__call__(
                configs_for_promotion, only_lowest_fidelity=False)
        else:
            acq_values = self.__call__(
                configs_for_promotion, only_lowest_fidelity=False, only_good=True)
>>>>>>> df6977a3

        next_config = configs_for_promotion[np.argmax(acq_values)]
        current_rung = self.inverse_rung_map[next_config.fidelity.value]
        self.old_configs_per_fid[current_rung].append(next_config.copy())
        new_fidelity = self.rung_map[current_rung + 1]
        next_config.fidelity.value = new_fidelity
        return next_config

    def get_config_and_ids(  # pylint: disable=no-self-use
        self,
    ) -> tuple[SearchSpace, str, str | None]:
        if self._num_train_x == 0 and self._initial_design_size >= 1:
            # TODO only at lowest fidelity
            config = self.pipeline_space.sample(
                patience=self.patience, user_priors=True, ignore_fidelity=False
            )
            config.fidelity.value = self.rung_map[self.min_rung]

        elif self.is_init_phase():
            config = self.pipeline_space.sample(
                patience=self.patience, user_priors=True, ignore_fidelity=True
            )
            config.fidelity.value = self.rung_map[self.min_rung]

        elif random.random() < self._random_interleave_prob:
            # TODO only at lowest fidelity
            config = self.pipeline_space.sample(
                patience=self.patience, ignore_fidelity=False, user_priors=False
            )
            config.fidelity.value = self.rung_map[self.min_rung]
        elif len(self._get_promotable_configs(self.train_x_configs)) > 0:
            configs_for_promotion = self._get_promotable_configs(self.train_x_configs)
            config = self._promote_existing(configs_for_promotion)

        else:
            config = self.acquisition_sampler.sample(self.acquisition)
            config.fidelity.value = self.rung_map[self.min_rung]
        
        config_id = str(self._num_train_x + len(self._pending_evaluations) + 1)
        return config.hp_values(), config_id, None

    def visualize_2d(
        self, ax, previous_results, grid_points: int = 101, color: str = "k"
    ):
        X1 = np.linspace(0, 1, grid_points)
        X2 = np.linspace(0, 1, grid_points)
        X1, X2 = np.meshgrid(X1, X2)
        X = np.append(X1.reshape(-1, 1), X2.reshape(-1, 1), axis=1)
        Z = self.surrogate_models["good"]._pdf(X) / self.surrogate_models["bad"]._pdf(X)
        Z_min, Z_max = -np.abs(Z).max(), np.abs(Z).max()

        Z = Z.reshape(grid_points, grid_points)

        c = ax.pcolormesh(X1, X2, Z, cmap=color, vmin=Z_min, vmax=Z_max)
        ax.set_title("pcolormesh")
        # set the limits of the plot to the limits of the data
        ax.axis([0, 1, 0, 1])
        train_x_configs = [el.config for el in previous_results.values()]
        np_X = self.surrogate_models["good"]._convert_configs_to_numpy(train_x_configs)
        ax.scatter(np_X[:, 0], np_X[:, 1], s=100)
        # ax.scatter(np_X[-1, 0], np_X[-1, 1], s=100, c='yellow')

        return ax

    def visualize_acq(self, previous_results, weights_per_fidelity):
        import matplotlib.pyplot as plt
        train_x_configs = [el.config for el in previous_results.values()]
        train_y = [self.get_loss(el.result) for el in previous_results.values()]

        filtered_configs, filtered_indices = self._filter_old_configs(
            train_x_configs)
        configs_per_fid, losses_per_fid = self._split_by_fidelity(
                train_x_configs, train_y
            )
        filtered_y = np.array(train_y)[filtered_indices].tolist()
        filtered_configs_per_fid, filtered_losses_per_fid = self._split_by_fidelity(
            filtered_configs, filtered_y
        )
        weight_per_fidelity = self.compute_fidelity_weights(
            configs_per_fid, losses_per_fid
        )
        good_configs, bad_configs, good_weights, bad_weights = self._split_configs(
            filtered_configs_per_fid, filtered_losses_per_fid, weight_per_fidelity
        )
        good_configs_np = self.surrogate_models["all"]._convert_configs_to_numpy(
            good_configs
        )
        bad_configs_np = self.surrogate_models["all"]._convert_configs_to_numpy(
            bad_configs
        )

        fig, axes = plt.subplots(1, 3, figsize=(16, 9))
        axes[0] = self.surrogate_models["good"].visualize_2d(axes[0], color="RdBu")
        axes[0].scatter(
            good_configs_np[:, 0], good_configs_np[:, 1], c=good_weights, cmap='spring', s=50, marker="x"
        )
        axes[1] = self.surrogate_models["bad"].visualize_2d(axes[1], color="RdBu_r")
        axes[1].scatter(
            bad_configs_np[:, 0], bad_configs_np[:, 1], c=bad_weights, s=50, cmap='spring', marker="x"
        )
        axes[2] = self.visualize_2d(axes[2], previous_results, color="BrBG")
        plt.show()<|MERGE_RESOLUTION|>--- conflicted
+++ resolved
@@ -12,9 +12,9 @@
 
 from ...search_spaces import (
     CategoricalParameter,
-    ConstantParameter,
     FloatParameter,
     IntegerParameter,
+    ConstantParameter
 )
 from ...search_spaces.hyperparameters.categorical import CATEGORICAL_CONFIDENCE_SCORES
 from ...search_spaces.hyperparameters.float import FLOAT_CONFIDENCE_SCORES
@@ -145,7 +145,8 @@
             AcquisitionSamplerMapping,
             acquisition_sampler,
             name="acquisition sampler function",
-            kwargs={"patience": self.patience, "pipeline_space": self.pipeline_space},
+            kwargs={"patience": self.patience,
+                    "pipeline_space": self.pipeline_space},
         )
         self.prior_confidence = prior_confidence
         self._enhance_priors()
@@ -244,6 +245,7 @@
         type = 0 - numerical (continuous or integer) parameter
         type >=1 - categorical parameter
 
+        TODO: figure out a way to properly handle ordinal parameters
 
         """
         types = []
@@ -285,20 +287,12 @@
         Return the negative expected improvement at the query point
         """
         # this is to only make the lowest fidelity viable
+        # TODO have this as a setting in the acq_sampler instead
         if only_lowest_fidelity:
             is_lowest_fidelity = (
-                np.array([x_.fidelity.value for x_ in x]) == self.rung_map[self.min_rung]
-            )
-<<<<<<< HEAD
-            return is_lowest_fidelity * (
-                np.log(self.surrogate_models["good"].pdf(x))
-                - np.log(self.surrogate_models["bad"].pdf(x))
-            )
-        else:
-            return np.log(self.surrogate_models["good"].pdf(x)) - np.log(
-                self.surrogate_models["bad"].pdf(x)
-            )
-=======
+                np.array([x_.fidelity.value for x_ in x]
+                         ) == self.rung_map[self.min_rung]
+            )
             return (
                 ((np.log(self.surrogate_models["good"].pdf(x))
                    - np.log(self.surrogate_models["bad"].pdf(x))))
@@ -306,7 +300,6 @@
         else:    
             return np.log(self.surrogate_models["good"].pdf(x))\
                 - np.log(self.surrogate_models["bad"].pdf(x))
->>>>>>> df6977a3
 
     def _split_by_fidelity(self, configs, losses):
         if self.pipeline_space.has_fidelity:
@@ -345,9 +338,11 @@
             zip(configs_per_fid, losses_per_fid)
         ):
             if self.round_up:
-                num_good_configs = np.ceil(len(configs_fid) * good_fraction).astype(int)
+                num_good_configs = np.ceil(
+                    len(configs_fid) * good_fraction).astype(int)
             else:
-                num_good_configs = np.floor(len(configs_fid) * good_fraction).astype(int)
+                num_good_configs = np.floor(
+                    len(configs_fid) * good_fraction).astype(int)
 
             ordered_loss_indices = np.argsort(losses_fid)
             good_indices = ordered_loss_indices[0:num_good_configs]
@@ -356,12 +351,6 @@
             bad_configs_fid = [configs_fid[idx] for idx in bad_indices]
             good_configs.extend(good_configs_fid)
             bad_configs.extend(bad_configs_fid)
-<<<<<<< HEAD
-            good_configs_weights.extend(
-                [weight_per_fidelity[fid]] * len(good_configs_fid)
-            )
-            bad_configs_weights.extend([weight_per_fidelity[fid]] * len(bad_configs_fid))
-=======
 
             if self.threshold_improvement:
                 good_configs_weights.extend(self._compute_improvement_weights(
@@ -372,7 +361,6 @@
                 )
             bad_configs_weights.extend(
                 [weight_per_fidelity[fid]] * len(bad_configs_fid))
->>>>>>> df6977a3
         return good_configs, bad_configs, good_configs_weights, bad_configs_weights
 
     def _compute_improvement_weights(self, losses, num_good_configs, max_weight):
@@ -407,9 +395,11 @@
 
     def _compute_spearman_weights(self, configs_per_fid, losses_per_fid) -> list:
         min_number_samples = np.round(1 / self.good_fraction).astype(int)
-        samples_per_fid = np.array([len(cfgs_fid) for cfgs_fid in configs_per_fid])
+        samples_per_fid = np.array([len(cfgs_fid)
+                                   for cfgs_fid in configs_per_fid])
         max_comparable_fid = (
-            self.max_rung - np.argmax(np.flip(samples_per_fid) >= min_number_samples)
+            self.max_rung -
+            np.argmax(np.flip(samples_per_fid) >= min_number_samples)
         ).astype(int)
         if max_comparable_fid == 0:
             # if we cannot compare to any otḧer fidelity, return default
@@ -421,35 +411,6 @@
             for fid_idx, (cfgs, losses) in enumerate(
                 zip(configs_per_fid, losses_per_fid)
             ):
-<<<<<<< HEAD
-                lower_fid_configs = [None] * len(comp_configs)
-                lower_fid_losses = [None] * len(comp_configs)
-                for cfg, loss in zip(cfgs, losses):
-                    # check if the config at the lower fidelity level is in the comparison set
-                    # TODO make this more efficient - probably embarrasingly slof for now
-                    # with the triple-nested loop (although number of configs per level is pretty low)
-                    is_equal_config = [
-                        cfg.is_equal_value(comp_cfg, include_fidelity=False)
-                        for comp_cfg in comp_configs
-                    ]
-                    if any(is_equal_config):
-                        equal_index = np.argmax(is_equal_config)
-                        lower_fid_configs[equal_index] = cfg
-                        lower_fid_losses[equal_index] = loss
-
-                spearman[fid_idx] = spearmanr(lower_fid_losses, comp_losses).correlation
-                if fid_idx == max_comparable_fid:
-                    break
-
-            spearman = np.clip(spearman, a_min=0, a_max=1)
-            # The correlation with Z_max at fidelity Z-k cannot be larger than at Z-k+1
-            spearman = np.flip(np.minimum.accumulate(np.flip(spearman)))
-            fidelity_weights = spearman * (max_comparable_fid + 1) / (self.max_rung + 1)
-            import time
-
-            print("fidelity_weights", fidelity_weights)
-            time.sleep(1)
-=======
                 if fid_idx >= max_comparable_fid:
                     spearman[fid_idx] = 1
                 
@@ -480,7 +441,6 @@
             spearman = np.flip(np.multiply.accumulate(np.flip(spearman)))
             fidelity_weights = spearman * \
                 (max_comparable_fid + 1) / (self.max_rung + 1)
->>>>>>> df6977a3
         return fidelity_weights
 
     def is_init_phase(self) -> bool:
@@ -495,12 +455,14 @@
         pending_evaluations: dict[str, ConfigResult],
     ) -> None:
         # TODO remove doubles from previous results
-        train_y = [self.get_loss(el.result) for el in previous_results.values()]
+        train_y = [self.get_loss(el.result)
+                   for el in previous_results.values()]
 
         train_x_configs = [el.config for el in previous_results.values()]
         pending_configs = list(pending_evaluations.values())
 
-        filtered_configs, filtered_indices = self._filter_old_configs(train_x_configs)
+        filtered_configs, filtered_indices = self._filter_old_configs(
+            train_x_configs)
         filtered_y = np.array(train_y)[filtered_indices].tolist()
 
         self.train_x_configs = train_x_configs
@@ -530,7 +492,8 @@
                 num_prior_configs = len(self.prior_samples)
                 good_configs.extend(self.prior_samples)
                 prior_sample_constant = self.prior_num_evals / num_prior_configs
-                good_weights.extend([prior_sample_constant] * num_prior_configs)
+                good_weights.extend([prior_sample_constant]
+                                    * num_prior_configs)
 
             fixed_bw = None
             self.surrogate_models["all"].fit(filtered_configs)
@@ -588,13 +551,15 @@
             configs_per_rung[rung] += 1
 
         cumulative_per_rung = np.flip(np.cumsum(np.flip(configs_per_rung)))
-        cumulative_above = np.append(np.flip(np.cumsum(np.flip(configs_per_rung[1:]))), 0)
+        cumulative_above = np.append(
+            np.flip(np.cumsum(np.flip(configs_per_rung[1:]))), 0)
         # then check which one can make the most informed decision on promotions
         rungs_to_promote = cumulative_per_rung * self.good_fraction - cumulative_above
 
         # this defaults to max_fidelity if there is no promotable config (cannot promote from)
         # the top fidelity anyway
-        fid_to_promote = self.num_rungs - np.argmax(np.flip(rungs_to_promote) > 1)
+        fid_to_promote = self.num_rungs - \
+            np.argmax(np.flip(rungs_to_promote) > 1)
 
         # TODO check if this returns empty when it needs to
         if fid_to_promote == self.max_rung:
@@ -629,17 +594,12 @@
         # TODO we still need to REMOVE the observation at the lower fidelity
         # i.e. give it zero weight in the KDE, and ensure the count is correct
         assert len(configs_for_promotion) > 0, "No promotable configurations"
-<<<<<<< HEAD
-        acq_values = self.__call__(configs_for_promotion, only_lowest_fidelity=False)
-        next_config = configs_for_promotion[np.argmax(acq_values)]
-=======
         if self.promote_from_acq:
             acq_values = self.__call__(
                 configs_for_promotion, only_lowest_fidelity=False)
         else:
             acq_values = self.__call__(
                 configs_for_promotion, only_lowest_fidelity=False, only_good=True)
->>>>>>> df6977a3
 
         next_config = configs_for_promotion[np.argmax(acq_values)]
         current_rung = self.inverse_rung_map[next_config.fidelity.value]
@@ -671,11 +631,13 @@
             )
             config.fidelity.value = self.rung_map[self.min_rung]
         elif len(self._get_promotable_configs(self.train_x_configs)) > 0:
-            configs_for_promotion = self._get_promotable_configs(self.train_x_configs)
+            configs_for_promotion = self._get_promotable_configs(
+                self.train_x_configs)
             config = self._promote_existing(configs_for_promotion)
 
         else:
             config = self.acquisition_sampler.sample(self.acquisition)
+            print([hp.value for hp in config.hyperparameters.values()])
             config.fidelity.value = self.rung_map[self.min_rung]
         
         config_id = str(self._num_train_x + len(self._pending_evaluations) + 1)
