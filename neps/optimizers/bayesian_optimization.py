from __future__ import annotations

import itertools
import math
from collections.abc import Mapping, Sequence
from dataclasses import dataclass
from typing import TYPE_CHECKING, Literal

import numpy as np
import torch
from botorch.acquisition import LinearMCObjective
from botorch.acquisition.logei import qLogNoisyExpectedImprovement
from botorch.acquisition.multi_objective.logei import (
    qLogNoisyExpectedHypervolumeImprovement,
)
from botorch.models.transforms.outcome import Standardize

from neps.optimizers.models.gp import (
    encode_trials_for_gp,
    fit_and_acquire_from_gp,
    make_default_single_obj_gp,
)
from neps.optimizers.optimizer import SampledConfig
from neps.optimizers.utils.initial_design import make_initial_design

if TYPE_CHECKING:
    from neps.sampling import Prior
    from neps.space import ConfigEncoder, SearchSpace
    from neps.state import BudgetInfo, Trial


def _pibo_exp_term(
    n_sampled_already: int,
    ndims: int,
    initial_design_size: int,
) -> float:
    # pibo paper
    # https://arxiv.org/pdf/2204.11051
    #
    # they use some constant determined from max problem budget. seems impractical,
    # given we might not know the final budget (i.e. imagine you iteratively increase
    # the budget as you go along).
    #
    # instead, we base it on the fact that in lower dimensions, we don't to rely
    # on the prior for too long as the amount of space you need to cover around the
    # prior is fairly low. effectively, since the gp needs little samples to
    # model pretty effectively in low dimension, we can derive the utility from
    # the prior pretty quickly.
    #
    # however, for high dimensional settings, we want to rely longer on the prior
    # for longer as the number of samples needed to model the area around the prior
    # is much larger, and deriving the utility will take longer.
    #
    # in the end, we would like some curve going from 1->0 as n->inf, where `n` is
    # the number of samples we have done so far.
    # the easiest function that does this is `exp(-n)`, with some discounting of `n`
    # dependant on the number of dimensions.
    n_bo_samples = n_sampled_already - initial_design_size
    return math.exp(-n_bo_samples / ndims)


@dataclass
class BayesianOptimization:
    """Uses `botorch` as an engine for doing bayesian optimiziation."""

    space: SearchSpace
    """The search space to use."""

    encoder: ConfigEncoder
    """The encoder to use for encoding and decoding configurations."""

    prior: Prior | None
    """The prior to use for sampling configurations and inferring their likelihood."""

    sample_prior_first: bool
    """Whether to sample the prior configuration first."""

    cost_aware: bool | Literal["log"]
    """Whether to consider the cost of configurations in decision making."""

    n_initial_design: int
    """The number of initial design samples to use before fitting the GP."""

    device: torch.device | None
    """The device to use for the optimization."""

<<<<<<< HEAD
    reference_point: tuple[float, ...] | None = None
    """The reference point to use for the multi-objective optimization."""

    def __call__(  # noqa: C901, PLR0912, PLR0915
=======
    def __call__(  # noqa: C901, PLR0912
>>>>>>> 41423408
        self,
        trials: Mapping[str, Trial],
        budget_info: BudgetInfo | None = None,
        n: int | None = None,
    ) -> SampledConfig | list[SampledConfig]:
        # If fidelities exist, sample from them as normal
        # This is a bit of a hack, as we set them to max fidelity
        # afterwards, but we need the complete space to sample

        if self.space.fidelity is not None:
            parameters = {**self.space.searchables, **self.space.fidelities}
        else:
            parameters = {**self.space.searchables}

        n_to_sample = 1 if n is None else n
        n_sampled = len(trials)
        id_generator = iter(str(i) for i in itertools.count(n_sampled + 1))

        # If the amount of configs evaluated is less than the initial design
        # requirement, keep drawing from initial design
        n_evaluated = sum(
            1
            for trial in trials.values()
            if trial.report is not None and trial.report.objective_to_minimize is not None
        )
        sampled_configs: list[SampledConfig] = []

        if n_evaluated < self.n_initial_design:
            # For reproducibility, we need to ensure we do the same sample of all
            # configs each time.
            design_samples = make_initial_design(
                parameters=parameters,
                encoder=self.encoder,
                sample_prior_first=self.sample_prior_first if n_sampled == 0 else False,
                sampler=self.prior if self.prior is not None else "uniform",
                seed=None,  # TODO: Seeding, however we need to avoid repeating configs
                sample_size=self.n_initial_design,
            )

            # Then take the subset we actually need
            design_samples = design_samples[n_evaluated:]
            for sample in design_samples:
                sample.update(self.space.constants)
                if self.space.fidelity is not None:
                    sample.update(
                        {key: value.upper for key, value in self.space.fidelities.items()}
                    )

            sampled_configs.extend(
                [
                    SampledConfig(id=config_id, config=config)
                    for config_id, config in zip(
                        id_generator,
                        design_samples,
                        # NOTE: We use a generator for the ids so no need for strict
                        strict=False,
                    )
                ]
            )

            if len(sampled_configs) >= n_to_sample:
                return sampled_configs[0] if n is None else sampled_configs

        # Otherwise, we encode trials and setup to fit and acquire from a GP
        data, encoder = encode_trials_for_gp(
            trials,
            parameters,
            device=self.device,
            encoder=self.encoder,
        )

        cost_percent = None
        if self.cost_aware:
            # TODO: Interaction with `"log"` cost aware
            if self.cost_aware == "log":
                raise NotImplementedError("Log cost aware not implemented yet.")

            if budget_info is None:
                raise ValueError(
                    "Must provide a 'cost' to configurations if using cost"
                    " with BayesianOptimization."
                )
            if budget_info.max_cost_total is None:
                raise ValueError("Cost budget must be set if using cost")
            cost_percent = budget_info.used_cost_budget / budget_info.max_cost_total

        # If we should use the prior, weight the acquisition function by
        # the probability of it being sampled from the prior.
        pibo_exp_term = None
        prior = None
        if self.prior:
            pibo_exp_term = _pibo_exp_term(n_sampled, encoder.ndim, self.n_initial_design)
            # If the exp term is insignificant, skip prior acq. weighting
            prior = None if pibo_exp_term < 1e-4 else self.prior

        n_to_acquire = n_to_sample - len(sampled_configs)

        num_objectives = None
        for trial in trials.values():
            if trial.report is not None:
                match trial.report.objective_to_minimize:
                    case None:
                        continue
                    case Sequence():
                        if num_objectives is None:
                            num_objectives = len(trial.report.objective_to_minimize)
                        assert (
                            len(trial.report.objective_to_minimize) == num_objectives
                        ), "All trials must have the same number of objectives."
                    case float():
                        if num_objectives is None:
                            num_objectives = 1
                        assert num_objectives == 1, (
                            "All trials must have the same number of objectives."
                        )
                    case _:
                        raise TypeError(
                            "Objective to minimize must be a float or a sequence "
                            "of floats."
                        )

        # Sanity check, but this shouldn't happen in the first place since we
        # check `n_evaluated < self.n_initial_design` above.
        assert num_objectives is not None, (
            "Either no trials have been completed or"
            " No trials reports have objective values."
        )

        if num_objectives > 1:
            gp = make_default_single_obj_gp(
                x=data.x,
                y=data.y,
                encoder=encoder,
                y_transform=Standardize(m=data.y.shape[-1]),
            )
            if self.reference_point is not None:
                assert len(self.reference_point) == num_objectives, (
                    "Reference point must have the same number of objectives as the"
                    " trials."
                )
                ref_point = torch.tensor(
                    self.reference_point,
                    dtype=data.x.dtype,
                    device=data.x.device,
                )
            else:
                ref_point = torch.tensor(
                    _get_reference_point(data.y.numpy()),
                    dtype=data.x.dtype,
                    device=data.x.device,
                )
            acquisition = qLogNoisyExpectedHypervolumeImprovement(
                model=gp,
                ref_point=ref_point,
                X_baseline=data.x,
                X_pending=data.x_pending,
                prune_baseline=True,
            )
        else:
            gp = make_default_single_obj_gp(x=data.x, y=data.y, encoder=encoder)
            acquisition = qLogNoisyExpectedImprovement(
                model=gp,
                X_baseline=data.x,
                # Unfortunatly, there's no option to indicate that we minimize
                # the AcqFunction so we need to do some kind of transformation.
                # https://github.com/pytorch/botorch/issues/2316#issuecomment-2085964607
                objective=LinearMCObjective(weights=torch.tensor([-1.0])),
                X_pending=data.x_pending,
                prune_baseline=True,
            )
        candidates = fit_and_acquire_from_gp(
            gp=gp,
            x_train=data.x,
            encoder=encoder,
            acquisition=acquisition,
            prior=prior,
            n_candidates_required=n_to_acquire,
            pibo_exp_term=pibo_exp_term,
            costs=data.cost if self.cost_aware is not False else None,
            cost_percentage_used=cost_percent,
            costs_on_log_scale=self.cost_aware == "log",
            hide_warnings=True,
        )

        configs = encoder.decode(candidates)
        for config in configs:
            config.update(self.space.constants)
            if self.space.fidelity is not None:
                config.update(
                    {key: value.upper for key, value in self.space.fidelities.items()}
                )

        sampled_configs.extend(
            [
                SampledConfig(id=config_id, config=config)
                for config_id, config in zip(
                    id_generator,
                    configs,
                    # NOTE: We use a generator for the ids so no need for strict
                    strict=False,
                )
            ]
        )
        return sampled_configs[0] if n is None else sampled_configs


def _get_reference_point(loss_vals: np.ndarray) -> np.ndarray:
    """Get the reference point from the completed Trials."""
    eps = 1e-4
    worst_point = np.max(loss_vals, axis=0)
    return worst_point * (1 + eps)<|MERGE_RESOLUTION|>--- conflicted
+++ resolved
@@ -84,14 +84,10 @@
     device: torch.device | None
     """The device to use for the optimization."""
 
-<<<<<<< HEAD
     reference_point: tuple[float, ...] | None = None
     """The reference point to use for the multi-objective optimization."""
 
-    def __call__(  # noqa: C901, PLR0912, PLR0915
-=======
-    def __call__(  # noqa: C901, PLR0912
->>>>>>> 41423408
+    def __call__(  # noqa: C901, PLR0912, PLR0915  # noqa: C901, PLR0912
         self,
         trials: Mapping[str, Trial],
         budget_info: BudgetInfo | None = None,
