# mypy: disable-error-code = assignment
<<<<<<< HEAD
# type: ignore
=======
>>>>>>> a1fd3030
from __future__ import annotations

from copy import deepcopy
from typing import Any

import numpy as np

from metahyper import ConfigResult, instance_from_map

from ...search_spaces.search_space import FloatParameter, IntegerParameter, SearchSpace
from ..base_optimizer import BaseOptimizer
from ..bayesian_optimization.acquisition_functions import AcquisitionMapping
from ..bayesian_optimization.acquisition_functions.base_acquisition import BaseAcquisition
from ..bayesian_optimization.acquisition_functions.prior_weighted import (
    DecayingPriorWeightedAcquisition,
)
from ..bayesian_optimization.acquisition_samplers import AcquisitionSamplerMapping
from ..bayesian_optimization.acquisition_samplers.base_acq_sampler import (
    AcquisitionSampler,
)
from ..bayesian_optimization.kernels.get_kernels import get_kernels
from .mf_bo import MFEIModel
from .utils import MFObservedData


class MFEIBO(BaseOptimizer):
    """Base class for MF-BO algorithms that use DyHPO like acquisition and budgeting."""

    acquisition: str = "MFEI"

    def __init__(
        self,
        pipeline_space: SearchSpace,
        budget: int,
        step_size: int | float = 1,
        optimal_assignment: bool = False,  # pylint: disable=unused-argument
        use_priors: bool = False,
        sample_default_first: bool = False,
        sample_default_at_target: bool = False,
        # sampling_policy: Any = None,
        # promotion_policy: Any = None,
        # sample_policy_args: Union[dict, None] = None,
        # promotion_policy_args: Union[dict, None] = None,
        # promotion_type: str = "model",
        # sample_type: str = "model",
        # sampling_args: Union[dict, None] = None,
        loss_value_on_error: None | float = None,
        cost_value_on_error: None | float = None,
        patience: int = 100,
        ignore_errors: bool = False,
        logger=None,
        # arguments for model
        surrogate_model: str | Any = "gp",
        surrogate_model_args: dict = None,
        domain_se_kernel: str = None,
        graph_kernels: list = None,
        hp_kernels: list = None,
        acquisition: str | BaseAcquisition = acquisition,
        acquisition_sampler: str | AcquisitionSampler = "freeze-thaw",
        model_policy: Any = MFEIModel,
        log_prior_weighted: bool = False,
        initial_design_size: int = 10,
    ):
        """Initialise

        Args:
            pipeline_space: Space in which to search
            budget: Maximum budget
            use_priors: Allows random samples to be generated from a default
                Samples generated from a Gaussian centered around the default value
            sampling_policy: The type of sampling procedure to use
            promotion_policy: The type of promotion procedure to use
            loss_value_on_error: Setting this and cost_value_on_error to any float will
                supress any error during bayesian optimization and will use given loss
                value instead. default: None
            cost_value_on_error: Setting this and loss_value_on_error to any float will
                supress any error during bayesian optimization and will use given cost
                value instead. default: None
            logger: logger object, or None to use the neps logger
            sample_default_first: Whether to sample the default configuration first
        """
        super().__init__(
            pipeline_space=pipeline_space,
            budget=budget,
            patience=patience,
            loss_value_on_error=loss_value_on_error,
            cost_value_on_error=cost_value_on_error,
            ignore_errors=ignore_errors,
            logger=logger,
        )
        self._budget_list: list[int | float] = []
        self.step_size: int | float = step_size
        self.min_budget = self.pipeline_space.fidelity.lower
        # TODO: generalize this to work with real data (not benchmarks)
        self.max_budget = self.pipeline_space.fidelity.upper

        self._initial_design_size = initial_design_size
        self._model_update_failed = False
        self.sample_default_first = sample_default_first
        self.sample_default_at_target = sample_default_at_target

        self.use_priors = use_priors
        self.total_fevals: int = 0

        self.observed_configs = MFObservedData(
            columns=["config", "perf"],
            index_names=["config_id", "budget_id"],
        )

        # Preparing model
        graph_kernels, hp_kernels = get_kernels(
            pipeline_space=pipeline_space,
            domain_se_kernel=domain_se_kernel,
            graph_kernels=graph_kernels,
            hp_kernels=hp_kernels,
            optimal_assignment=optimal_assignment,
        )
        self.surrogate_model_args = (
            {} if surrogate_model_args is None else surrogate_model_args
        )
        self.surrogate_model_args.update(
            dict(
                # domain_se_kernel=domain_se_kernel,
                hp_kernels=hp_kernels,
                graph_kernels=graph_kernels,
            )
        )
        if not self.surrogate_model_args["hp_kernels"]:
            raise ValueError("No kernels are provided!")
        if "vectorial_features" not in self.surrogate_model_args:
            self.surrogate_model_args[
                "vectorial_features"
            ] = pipeline_space.get_vectorial_dim()
        # The surrogate model is initalized here
        self.model_policy = model_policy(
            pipeline_space=pipeline_space,
            surrogate_model=surrogate_model,
            surrogate_model_args=self.surrogate_model_args,
        )
        self.acquisition = instance_from_map(
            AcquisitionMapping,
            acquisition,
            name="acquisition function",
        )

        self.acquisition_sampler = instance_from_map(
            AcquisitionSamplerMapping,
            acquisition_sampler,
            name="acquisition sampler function",
            kwargs={"patience": self.patience, "pipeline_space": self.pipeline_space},
        )

    def get_budget_level(self, config: SearchSpace) -> int:
        return int((config.fidelity.value - config.fidelity.lower) / self.step_size)

    def get_budget_value(self, budget_level: int | float) -> int | float:
        if isinstance(self.pipeline_space.fidelity, IntegerParameter):
            budget_val = int(
                self.step_size * budget_level + self.pipeline_space.fidelity.lower
            )
        elif isinstance(self.pipeline_space.fidelity, FloatParameter):
            budget_val = (
                self.step_size * budget_level + self.pipeline_space.fidelity.lower
            )
        else:
            raise NotImplementedError(
                f"Fidelity parameter: {self.pipeline_space.fidelity}"
                f"must be one of the types: "
                f"[IntegerParameter, FloatParameter], but is type:"
                f"{type(self.pipeline_space.fidelity)}"
            )
        self._budget_list.append(budget_val)
        return budget_val

    @property
    def is_init_phase(self) -> bool:
        if self.num_train_configs < self._initial_design_size:
            return True
        return False

    @property
    def num_train_configs(self):
        return len(self.observed_configs.completed_runs)

    def load_results(
        self,
        previous_results: dict[str, ConfigResult],
        pending_evaluations: dict[str, ConfigResult],
    ) -> None:
        """This is basically the fit method.

        Args:
            previous_results (dict[str, ConfigResult]): [description]
            pending_evaluations (dict[str, ConfigResult]): [description]
        """

        # previous optimization run exists and needs to be loaded
        self._load_previous_observations(previous_results)
        self.total_fevals = len(previous_results) + len(pending_evaluations)

        # account for pending evaluations
        self._handle_pending_evaluations(pending_evaluations)

        # an aesthetic choice more than a functional choice
        self.observed_configs.df.sort_index(
            level=self.observed_configs.df.index.names, inplace=True
        )

        # TODO: can we do better than keeping a copy of the observed configs?
        self.model_policy.observed_configs = deepcopy(self.observed_configs)
        # fit any model/surrogates
        if not self.is_init_phase:
            self._fit_models()

    def _load_previous_observations(self, previous_results):
        for config_id, config_val in previous_results.items():
            _config, _budget_level = config_id.split("_")
            perf = self.get_loss(config_val.result)
            # TODO: do we record learning curves?
            # lcs = self.get_learning_curves(config_val.result)

            index = (int(_config), int(_budget_level))
            self.observed_configs.add_data([config_val.config, perf], index=index)

            if not np.isclose(
                self.observed_configs.df.loc[index, self.observed_configs.perf_col], perf
            ):
                self.observed_configs.update_data(
                    {
                        self.observed_configs.config_col: config_val.config,
                        self.observed_configs.perf_col: perf,
                    },
                    index=index,
                )

    def _handle_pending_evaluations(self, pending_evaluations):
        for config_id, config_val in pending_evaluations.items():
            _config, _budget_level = config_id.split("_")
            index = (int(_config), int(_budget_level))

            if index not in self.observed_configs.df.index:
                self.observed_configs.add_data([config_val, np.nan], index=index)
            else:
                self.observed_configs.update_data(
                    {
                        self.observed_configs.config_col: config_val,
                        self.observed_configs.perf_col: np.nan,
                    },
                    index=index,
                )

    def _fit_models(self):
        # TODO: Once done with development catch the model update exceptions
        # and skip model based suggestions if failed (karibbov)
        self.model_policy.update_model()
        self.acquisition.set_state(
            self.model_policy.surrogate_model, self.observed_configs, self.step_size
        )
        self.acquisition_sampler.set_state(
            self.pipeline_space, self.observed_configs, self.step_size
        )

    def get_config_and_ids(  # pylint: disable=no-self-use
        self,
    ) -> tuple[SearchSpace, str, str | None]:
        """...and this is the method that decides which point to query.

        Returns:
            [type]: [description]
        """
        config_id = None
        previous_config_id = None
        if (
            (self.num_train_configs == 0 and self._initial_design_size >= 1)
            or self.is_init_phase
            or self._model_update_failed
        ):
            config = self.pipeline_space.sample(
                patience=self.patience, user_priors=True, ignore_fidelity=False
            )
            config.fidelity.value = config.fidelity.lower
            _config_id = self.observed_configs.next_config_id()
        else:
            # main call here

            samples = self.acquisition_sampler.sample()
            eis = self.acquisition.eval(  # type: ignore[attr-defined]
                x=samples.to_list(), asscalar=True
            )
            # TODO: verify
            _ids = np.argsort(eis)[0]
            # samples should have new configs with fidelities set to minimum
            # due to this line, otherwise we have to set them in here
            config = samples.iloc[_ids]
            _config_id = samples.index[_ids]

        if _config_id in self.observed_configs.seen_config_ids:
            config_id = f"{_config_id}_{self.get_budget_level(config)}"
            previous_config_id = f"{_config_id}_{self.get_budget_level(config) - 1}"
        else:
            config_id = f"{self.observed_configs.next_config_id()}_{self.get_budget_level(config)}"

        return config.hp_values(), config_id, previous_config_id<|MERGE_RESOLUTION|>--- conflicted
+++ resolved
@@ -1,8 +1,5 @@
 # mypy: disable-error-code = assignment
-<<<<<<< HEAD
 # type: ignore
-=======
->>>>>>> a1fd3030
 from __future__ import annotations
 
 from copy import deepcopy
