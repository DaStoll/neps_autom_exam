from __future__ import annotations

import inspect
import logging
import shutil
import time
import warnings
from abc import ABC, abstractmethod
from contextlib import contextmanager
from copy import deepcopy
from dataclasses import dataclass
from pathlib import Path
from typing import Any, List

from ._locker import Locker
from .utils import YamlSerializer, find_files, non_empty_file

warnings.simplefilter("always", DeprecationWarning)


@dataclass
class ConfigResult:
    config: Any
    result: dict
    metadata: dict

    def __lt__(self, other):
        return self.result["loss"] < other.result["loss"]


class ConfigInRun:
    config: Any | None = None
    config_id: str | None = None
    pipeline_directory: Path | str | None = None
    previous_pipeline_directory: Path | str | None = None
    optimization_dir: Path | str | None = None

    @staticmethod
    def store_in_run_data(
        config,
        config_id,
        pipeline_directory,
        previous_pipeline_directory,
        optimization_dir,
    ):
        ConfigInRun.config = config
        ConfigInRun.config_id = config_id
        ConfigInRun.pipeline_directory = Path(pipeline_directory)
        ConfigInRun.previous_pipeline_directory = previous_pipeline_directory
        ConfigInRun.optimization_dir = Path(optimization_dir)


class Sampler(ABC):
    # pylint: disable=no-self-use,unused-argument
    def __init__(self, budget: int | float | None = None):
        self.used_budget: int | float = 0
        self.budget = budget

    def get_state(self) -> Any:
        """Return a state for the sampler that will be used in every other thread"""
        state = {
            "used_budget": self.used_budget,
        }
        if self.budget is not None:
            state["remaining_budget"] = self.budget - self.used_budget
        return state

    def load_state(self, state: dict[str, Any]):
        """Load a state for the sampler shared accross threads"""
        self.used_budget = state["used_budget"]

    @contextmanager
    def using_state(self, state_file: Path, serializer):
        if state_file.exists():
            self.load_state(serializer.load(state_file))
        yield self

        serializer.dump(self.get_state(), state_file)

    def load_results(
        self, results: dict[Any, ConfigResult], pending_configs: dict[Any, ConfigResult]
    ) -> None:
        return

    @abstractmethod
    def get_config_and_ids(self) -> tuple[Any, str, str | None]:
        """Sample a new configuration

        Returns:
            config: serializable object representing the configuration
            config_id: unique identifier for the configuration
            previous_config_id: if provided, id of a previous on which this
                configuration is based
        """
        raise NotImplementedError

    def load_config(self, config: Any):
        """Transform a serialized object into a configuration object"""
        return config


class Configuration:
    """If the configuration is not a simple dictionary, it should inherit from
    this object and define the 'hp_values' method"""

    def hp_values(self):
        """Should return a dictionary of the hyperparameter values"""
        raise NotImplementedError


def _process_sampler_info(
    serializer: YamlSerializer,
    sampler_info: dict,
    sampler_info_file: Path,
    decision_locker: Locker,
    logger=None,
):
    """
    This function is called by the metahyper before sampling and training happens.
    It performs checks on the optimizer's YAML data file to ensure data integrity
    and applies sanity checks for potential user errors when running NePS.

    The function utilizes a file-locking mechanism using the `Locker` class to ensure
    thread safety, preventing potential conflicts when multiple threads access the file
    simultaneously.

<<<<<<< HEAD
    Args:
=======
    Parameters:
>>>>>>> 521f0213
        - serializer: The YAML serializer object used for loading and dumping data.
        - sampler_info: The dictionary containing information for the optimizer.
        - sampler_info_file: The path to the YAML file storing optimizer data if available.
        - decision_locker: The Locker file to use during multi-thread communication.
        - logger: An optional logger object for logging messages (default is 'neps').
<<<<<<< HEAD
    Note:
        - The file-locking mechanism is employed to avoid potential errors in multiple threads.
=======

    Note:
        - The file-locking mechanism is employed to avoid potential errors in multiple threads.
        - The `Locker` class and `YamlSerializer` should be appropriately defined or imported.
        - Ensure that potential side effects or dependencies are considered when using this function.
>>>>>>> 521f0213
    """
    if logger is None:
        logger = logging.getLogger("neps")

    should_break = False
    while not should_break:
        if decision_locker.acquire_lock():
            try:
                if sampler_info_file.exists():
                    optimizer_data = serializer.load(sampler_info_file)
                    excluded_key = "searcher_name"
                    sampler_info_copy = sampler_info.copy()
                    optimizer_data_copy = optimizer_data.copy()
                    sampler_info_copy.pop(excluded_key, None)
                    optimizer_data_copy.pop(excluded_key, None)

                    if sampler_info_copy != optimizer_data_copy:
                        raise ValueError(
                            f"The sampler_info in the file {sampler_info_file} is not valid. "
                            f"Expected: {sampler_info_copy}, Found: {optimizer_data_copy}"
                        )
                else:
                    # If the file is empty or doesn't exist, write the sampler_info
                    serializer.dump(sampler_info, sampler_info_file, sort_keys=False)
            except Exception as e:
                raise RuntimeError(f"Error during data saving: {e}") from e
            finally:
                decision_locker.release_lock()
                should_break = True


def _load_sampled_paths(optimization_dir: Path | str, serializer, logger):
    optimization_dir = Path(optimization_dir)
    base_result_directory = optimization_dir / "results"
    logger.debug(f"Loading results from {base_result_directory}")

    previous_paths, pending_paths = {}, {}
    for config_dir in base_result_directory.iterdir():
        if not config_dir.is_dir():
            continue
        config_id = config_dir.name[len("config_") :]
        config_file = config_dir / f"config{serializer.SUFFIX}"
        result_file = config_dir / f"result{serializer.SUFFIX}"

        if non_empty_file(result_file):
            previous_paths[config_id] = (config_dir, config_file, result_file)
        elif non_empty_file(config_file):
            pending_paths[config_id] = (config_dir, config_file)
        else:
            existing_config = find_files(
                config_dir, ["config"], any_suffix=True, check_nonempty=True
            )
            if existing_config:
                existing_format = existing_config[0].suffix
                logger.warning(
                    f"Found directory {config_dir} with file {existing_config[0].name}. "
                    f"But function was called with the serializer for "
                    f"'{serializer.SUFFIX}' files, not '{existing_format}'."
                )
            else:
                # Should probably warn the user somehow about this, although it is not
                # dangerous
                logger.warning(
                    f"Removing {config_dir} as worker died during config sampling."
                )
                try:
                    shutil.rmtree(str(config_dir))
                except Exception:  # The worker doesn't need to crash for this
                    logger.exception(f"Can't delete {config_dir}")
    return previous_paths, pending_paths


def _read_config_result(result_dir: Path | str, serializer: YamlSerializer):
    result_dir = Path(result_dir)
    config = serializer.load_config(result_dir / "config")
    result = serializer.load(result_dir / "result")
    metadata = serializer.load(result_dir / "metadata")
    return ConfigResult(config, result, metadata)


def read(optimization_dir: Path | str, serializer=None, logger=None, do_lock=True):
    optimization_dir = Path(optimization_dir)

    if logger is None:
        logger = logging.getLogger("metahyper")

    if do_lock:
        decision_lock_file = optimization_dir / ".decision_lock"
        decision_lock_file.touch(exist_ok=True)
        decision_locker = Locker(decision_lock_file, logger.getChild("_locker"))
        while not decision_locker.acquire_lock():
            time.sleep(2)

    if serializer is None:
        serializer = YamlSerializer()

    previous_paths, pending_paths = _load_sampled_paths(
        optimization_dir, serializer, logger
    )
    previous_results, pending_configs, pending_configs_free = {}, {}, {}

    for config_id, (config_dir, _, _) in previous_paths.items():
        previous_results[config_id] = _read_config_result(config_dir, serializer)

    for config_id, (config_dir, config_file) in pending_paths.items():
        pending_configs[config_id] = serializer.load_config(config_file)

        config_lock_file = config_dir / ".config_lock"
        config_locker = Locker(config_lock_file, logger.getChild("_locker"))
        if config_locker.acquire_lock():
            pending_configs_free[config_id] = pending_configs[config_id]

    logger.debug(
        f"Read in {len(previous_results)} previous results and "
        f"{len(pending_configs)} pending evaluations "
        f"({len(pending_configs_free)} without a worker)"
    )
    logger.debug(
        f"Read in previous_results={previous_results}, "
        f"pending_configs={pending_configs}, "
        f"and pending_configs_free={pending_configs_free}, "
    )

    if do_lock:
        decision_locker.release_lock()
    return previous_results, pending_configs, pending_configs_free


def _check_max_evaluations(
    optimization_dir,
    max_evaluations,
    serializer,
    logger,
    continue_until_max_evaluation_completed,
):
    logger.debug("Checking if max evaluations is reached")
    previous_results, pending_configs, pending_configs_free = read(
        optimization_dir, serializer, logger
    )
    evaluation_count = len(previous_results)

    # Taking into account pending evaluations
    if not continue_until_max_evaluation_completed:
        evaluation_count += len(pending_configs) - len(pending_configs_free)

    return evaluation_count >= max_evaluations


def _sample_config(optimization_dir, sampler, serializer, logger, pre_load_hooks):
    # First load the results and state of the optimizer
    previous_results, pending_configs, pending_configs_free = read(
        optimization_dir, serializer, logger, do_lock=False
    )

    base_result_directory = optimization_dir / "results"

    logger.debug("Sampling a new configuration")

    for hook in pre_load_hooks:
        # executes operations on the sampler before setting its state
        # can be used for setting custom constraints on the optimizer state
        # for example, can be used to input custom grid of configs, meta learning
        # information for surrogate building, any non-stationary auxiliary information
        sampler = hook(sampler)

    sampler.load_results(previous_results, pending_configs)
    config, config_id, previous_config_id = sampler.get_config_and_ids()

    pipeline_directory = base_result_directory / f"config_{config_id}"
    pipeline_directory.mkdir(exist_ok=True)

    if pending_configs_free:
        logger.warning(
            f"There are {len(pending_configs_free)} configs that were sampled, but "
            "have no worker assigned. Sometimes this is due to a delay in the filesystem "
            "communication, but most likely some configs crashed during their execution "
            "or a jobtime-limit was reached."
        )

    if previous_config_id is not None:
        previous_config_id_file = pipeline_directory / "previous_config.id"
        previous_config_id_file.write_text(previous_config_id)  # TODO: Get rid of this
        serializer.dump(
            {"time_sampled": time.time(), "previous_config_id": previous_config_id},
            pipeline_directory / "metadata",
        )
        previous_pipeline_directory = Path(
            base_result_directory, f"config_{previous_config_id}"
        )
    else:
        serializer.dump({"time_sampled": time.time()}, pipeline_directory / "metadata")
        previous_pipeline_directory = None

    # We want this to be the last action in sampling to catch potential crashes
    serializer.dump(config, pipeline_directory / "config")

    logger.debug(f"Sampled config {config_id}")
    return (
        config_id,
        config,
        pipeline_directory,
        previous_pipeline_directory,
    )


def _evaluate_config(
    config_id,
    config,
    pipeline_directory,
    evaluation_fn,
    previous_pipeline_directory,
    logger,
):
    if isinstance(config, Configuration):
        config = config.hp_values()
    config = deepcopy(config)
    logger.info(f"Start evaluating config {config_id}")
    try:
        # If pipeline_directory and previous_pipeline_directory are included in the
        # signature we supply their values, otherwise we simply do nothing.
        evaluation_fn_params = inspect.signature(evaluation_fn).parameters
        directory_params = []
        if "pipeline_directory" in evaluation_fn_params:
            directory_params.append(pipeline_directory)
        elif "working_directory" in evaluation_fn_params:
            warnings.warn(
                "the argument: 'working_directory' is deprecated. "
                "In the function: '{}', please, "
                "use 'pipeline_directory' instead. "
                "version==0.5.5".format(evaluation_fn.__name__),
                DeprecationWarning,
                stacklevel=2,
            )
            directory_params.append(pipeline_directory)

        if "previous_pipeline_directory" in evaluation_fn_params:
            directory_params.append(previous_pipeline_directory)
        elif "previous_working_directory" in evaluation_fn_params:
            warnings.warn(
                "the argument: 'previous_working_directory' is deprecated. "
                "In the function: '{}', please,  "
                "use 'previous_pipeline_directory' instead. "
                "version==0.5.5".format(evaluation_fn.__name__),
                DeprecationWarning,
                stacklevel=2,
            )
            directory_params.append(previous_pipeline_directory)

        result = evaluation_fn(
            *directory_params,
            **config,
        )

        # Ensuring the result have the correct format that can be exploited by other functions
        if isinstance(result, dict):
            try:
                result["loss"] = float(result["loss"])
            except KeyError as e:
                raise ValueError("The loss should value should be provided") from e
            except (TypeError, ValueError) as e:
                raise ValueError("The loss should be a float") from e
        else:
            try:
                result = float(result)
            except (TypeError, ValueError) as e:
                raise ValueError(
                    "The evaluation result should be a dictionnary or a float"
                ) from e
            result = {"loss": result}
    except Exception:
        logger.exception(
            f"An error occured during evaluation of config {config_id}: " f"{config}."
        )
        result = "error"

    return result, {"time_end": time.time()}


def run(
    evaluation_fn,
    sampler: Sampler,
    sampler_info: dict,
    optimization_dir,
    max_evaluations_total=None,
    max_evaluations_per_run=None,
    continue_until_max_evaluation_completed=False,
    development_stage_id=None,
    task_id=None,
    logger=None,
    post_evaluation_hook=None,
    overwrite_optimization_dir=False,
    pre_load_hooks: List = [],
):
    serializer = YamlSerializer(sampler.load_config)
    if logger is None:
        logger = logging.getLogger("metahyper")

    if task_id is not None:
        optimization_dir = Path(optimization_dir) / f"task_{task_id}"
    if development_stage_id is not None:
        optimization_dir = Path(optimization_dir) / f"dev_{development_stage_id}"

    optimization_dir = Path(optimization_dir)
    if overwrite_optimization_dir and optimization_dir.exists():
        logger.warning("Overwriting working_directory")
        shutil.rmtree(optimization_dir)

    sampler_state_file = optimization_dir / ".optimizer_state.yaml"
    sampler_info_file = optimization_dir / ".optimizer_info.yaml"
    base_result_directory = optimization_dir / "results"
    base_result_directory.mkdir(parents=True, exist_ok=True)

    decision_lock_file = optimization_dir / ".decision_lock"
    decision_lock_file.touch(exist_ok=True)
    decision_locker = Locker(decision_lock_file, logger.getChild("_locker"))

<<<<<<< HEAD
    # Configuring the .optimizer_info.yaml file
=======
>>>>>>> 521f0213
    _process_sampler_info(
        serializer, sampler_info, sampler_info_file, decision_locker, logger
    )

    evaluations_in_this_run = 0
    while True:
        if max_evaluations_total is not None and _check_max_evaluations(
            optimization_dir,
            max_evaluations_total,
            serializer,
            logger,
            continue_until_max_evaluation_completed,
        ):
            logger.info("Maximum total evaluations is reached, shutting down")
            break

        if (
            max_evaluations_per_run is not None
            and evaluations_in_this_run >= max_evaluations_per_run
        ):
            logger.info("Maximum evaluations per run is reached, shutting down")
            break

        if decision_locker.acquire_lock():
            try:
                with sampler.using_state(sampler_state_file, serializer):
                    if sampler.budget is not None:
                        if sampler.used_budget >= sampler.budget:
                            logger.info("Maximum budget reached, shutting down")
                            break
                    (
                        config_id,
                        config,
                        pipeline_directory,
                        previous_pipeline_directory,
                    ) = _sample_config(
                        optimization_dir, sampler, serializer, logger, pre_load_hooks
                    )
                    # Storing the config details in ConfigInRun
                    ConfigInRun.store_in_run_data(
                        config,
                        config_id,
                        pipeline_directory,
                        previous_pipeline_directory,
                        optimization_dir,
                    )

                config_lock_file = pipeline_directory / ".config_lock"
                config_lock_file.touch(exist_ok=True)
                config_locker = Locker(config_lock_file, logger.getChild("_locker"))
                config_lock_acquired = config_locker.acquire_lock()
            finally:
                decision_locker.release_lock()

            if config_lock_acquired:
                try:
                    # 1. First, we evaluate the config
                    result, metadata = _evaluate_config(
                        config_id,
                        config,
                        pipeline_directory,
                        evaluation_fn,
                        previous_pipeline_directory,
                        logger,
                    )

                    # 2. Then, we now dump all information to disk:
                    serializer.dump(result, pipeline_directory / "result")

                    if result != "error":
                        # Updating the global budget
                        if "cost" in result:
                            eval_cost = float(result["cost"])
                            account_for_cost = result.get("account_for_cost", True)
                            if account_for_cost:
                                with decision_locker.acquire_force(time_step=1):
                                    with sampler.using_state(
                                        sampler_state_file, serializer
                                    ):
                                        sampler.used_budget += eval_cost

                            metadata["budget"] = {
                                "max": sampler.budget,
                                "used": sampler.used_budget,
                                "eval_cost": eval_cost,
                                "account_for_cost": account_for_cost,
                            }
                        elif sampler.budget is not None:
                            raise ValueError(
                                "The evaluation function result should contain "
                                "a 'cost' field when used with a budget"
                            )

                    config_metadata = serializer.load(pipeline_directory / "metadata")
                    config_metadata.update(metadata)
                    serializer.dump(config_metadata, pipeline_directory / "metadata")

                    # 3. Anything the user might want to do after the evaluation
                    if post_evaluation_hook is not None:
                        post_evaluation_hook(
                            config, config_id, pipeline_directory, result, logger
                        )
                    else:
                        logger.info(f"Finished evaluating config {config_id}")
                finally:
                    config_locker.release_lock()

                evaluations_in_this_run += 1
        else:
            time.sleep(3)<|MERGE_RESOLUTION|>--- conflicted
+++ resolved
@@ -124,26 +124,14 @@
     thread safety, preventing potential conflicts when multiple threads access the file
     simultaneously.
 
-<<<<<<< HEAD
     Args:
-=======
-    Parameters:
->>>>>>> 521f0213
         - serializer: The YAML serializer object used for loading and dumping data.
         - sampler_info: The dictionary containing information for the optimizer.
         - sampler_info_file: The path to the YAML file storing optimizer data if available.
         - decision_locker: The Locker file to use during multi-thread communication.
         - logger: An optional logger object for logging messages (default is 'neps').
-<<<<<<< HEAD
     Note:
         - The file-locking mechanism is employed to avoid potential errors in multiple threads.
-=======
-
-    Note:
-        - The file-locking mechanism is employed to avoid potential errors in multiple threads.
-        - The `Locker` class and `YamlSerializer` should be appropriately defined or imported.
-        - Ensure that potential side effects or dependencies are considered when using this function.
->>>>>>> 521f0213
     """
     if logger is None:
         logger = logging.getLogger("neps")
@@ -460,10 +448,7 @@
     decision_lock_file.touch(exist_ok=True)
     decision_locker = Locker(decision_lock_file, logger.getChild("_locker"))
 
-<<<<<<< HEAD
     # Configuring the .optimizer_info.yaml file
-=======
->>>>>>> 521f0213
     _process_sampler_info(
         serializer, sampler_info, sampler_info_file, decision_locker, logger
     )
