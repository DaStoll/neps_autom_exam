from __future__ import annotations

import inspect
import logging
import shutil
import time
import warnings
from abc import ABC, abstractmethod
from contextlib import contextmanager
from copy import deepcopy
from dataclasses import dataclass
from pathlib import Path
from typing import Any, List

from ._locker import Locker
from .utils import YamlSerializer, find_files, non_empty_file

warnings.simplefilter("always", DeprecationWarning)


@dataclass
class ConfigResult:
    config: Any
    result: dict
    metadata: dict

    def __lt__(self, other):
        return self.result["loss"] < other.result["loss"]


class ConfigInRun:
    config: Any | None = None
    config_id: str | None = None
    pipeline_directory: Path | str | None = None
    previous_pipeline_directory: Path | str | None = None
    optimization_dir: Path | str | None = None

    @staticmethod
    def store_in_run_data(
        config,
        config_id,
        pipeline_directory,
        previous_pipeline_directory,
        optimization_dir,
    ):
        ConfigInRun.config = config
        ConfigInRun.config_id = config_id
        ConfigInRun.pipeline_directory = Path(pipeline_directory)
        ConfigInRun.previous_pipeline_directory = previous_pipeline_directory
        ConfigInRun.optimization_dir = Path(optimization_dir)


class Sampler(ABC):
    # pylint: disable=no-self-use,unused-argument
    def __init__(self, budget: int | float | None = None):
        self.used_budget: int | float = 0
        self.budget = budget

    def get_state(self) -> Any:
        """Return a state for the sampler that will be used in every other thread"""
        state = {
            "used_budget": self.used_budget,
        }
        if self.budget is not None:
            state["remaining_budget"] = self.budget - self.used_budget
        return state

    def load_state(self, state: dict[str, Any]):
        """Load a state for the sampler shared accross threads"""
        self.used_budget = state["used_budget"]

    @contextmanager
    def using_state(self, state_file: Path, serializer):
        if state_file.exists():
            self.load_state(serializer.load(state_file))
        yield self

        serializer.dump(self.get_state(), state_file)

    def load_results(
        self, results: dict[Any, ConfigResult], pending_configs: dict[Any, ConfigResult]
    ) -> None:
        return

    @abstractmethod
    def get_config_and_ids(self) -> tuple[Any, str, str | None]:
        """Sample a new configuration

        Returns:
            config: serializable object representing the configuration
            config_id: unique identifier for the configuration
            previous_config_id: if provided, id of a previous on which this
                configuration is based
        """
        raise NotImplementedError

    def load_config(self, config: Any):
        """Transform a serialized object into a configuration object"""
        return config


class Configuration:
    """If the configuration is not a simple dictionary, it should inherit from
    this object and define the 'hp_values' method"""

    def hp_values(self):
        """Should return a dictionary of the hyperparameter values"""
        raise NotImplementedError


def _load_sampled_paths(optimization_dir: Path | str, serializer, logger):
    optimization_dir = Path(optimization_dir)
    base_result_directory = optimization_dir / "results"
    logger.debug(f"Loading results from {base_result_directory}")

    previous_paths, pending_paths = {}, {}
    for config_dir in base_result_directory.iterdir():
        if not config_dir.is_dir():
            continue
        config_id = config_dir.name[len("config_") :]
        config_file = config_dir / f"config{serializer.SUFFIX}"
        result_file = config_dir / f"result{serializer.SUFFIX}"

        if non_empty_file(result_file):
            previous_paths[config_id] = (config_dir, config_file, result_file)
        elif non_empty_file(config_file):
            pending_paths[config_id] = (config_dir, config_file)
        else:
            existing_config = find_files(
                config_dir, ["config"], any_suffix=True, check_nonempty=True
            )
            if existing_config:
                existing_format = existing_config[0].suffix
                logger.warning(
                    f"Found directory {config_dir} with file {existing_config[0].name}. "
                    f"But function was called with the serializer for "
                    f"'{serializer.SUFFIX}' files, not '{existing_format}'."
                )
            else:
                # Should probably warn the user somehow about this, although it is not
                # dangerous
                logger.warning(
                    f"Removing {config_dir} as worker died during config sampling."
                )
                try:
                    shutil.rmtree(str(config_dir))
                except Exception:  # The worker doesn't need to crash for this
                    logger.exception(f"Can't delete {config_dir}")

    return previous_paths, pending_paths


def _read_config_result(result_dir: Path | str, serializer: YamlSerializer):
    result_dir = Path(result_dir)
    config = serializer.load_config(result_dir / "config")
    result = serializer.load(result_dir / "result")
    metadata = serializer.load(result_dir / "metadata")
    return ConfigResult(config, result, metadata)


def read(optimization_dir: Path | str, serializer=None, logger=None, do_lock=True):
    optimization_dir = Path(optimization_dir)

    if logger is None:
        logger = logging.getLogger("metahyper")

    if do_lock:
        decision_lock_file = optimization_dir / ".decision_lock"
        decision_lock_file.touch(exist_ok=True)
        decision_locker = Locker(decision_lock_file, logger.getChild("_locker"))
        while not decision_locker.acquire_lock():
            time.sleep(2)

    if serializer is None:
        serializer = YamlSerializer()

    previous_paths, pending_paths = _load_sampled_paths(
        optimization_dir, serializer, logger
    )
    previous_results, pending_configs, pending_configs_free = {}, {}, {}

    for config_id, (config_dir, _, _) in previous_paths.items():
        previous_results[config_id] = _read_config_result(config_dir, serializer)

    for config_id, (config_dir, config_file) in pending_paths.items():
        pending_configs[config_id] = serializer.load_config(config_file)

        config_lock_file = config_dir / ".config_lock"
        config_locker = Locker(config_lock_file, logger.getChild("_locker"))
        if config_locker.acquire_lock():
            pending_configs_free[config_id] = pending_configs[config_id]

    logger.debug(
        f"Read in {len(previous_results)} previous results and "
        f"{len(pending_configs)} pending evaluations "
        f"({len(pending_configs_free)} without a worker)"
    )
    logger.debug(
        f"Read in previous_results={previous_results}, "
        f"pending_configs={pending_configs}, "
        f"and pending_configs_free={pending_configs_free}, "
    )

    if do_lock:
        decision_locker.release_lock()
    return previous_results, pending_configs, pending_configs_free


def _check_max_evaluations(
    optimization_dir,
    max_evaluations,
    serializer,
    logger,
    continue_until_max_evaluation_completed,
):
    logger.debug("Checking if max evaluations is reached")

    previous_results, pending_configs, pending_configs_free = read(
        optimization_dir, serializer, logger
    )
    evaluation_count = len(previous_results)

    # Taking into account pending evaluations
    if not continue_until_max_evaluation_completed:
        evaluation_count += len(pending_configs) - len(pending_configs_free)

    return evaluation_count >= max_evaluations

from timeit import default_timer as timer

def _sample_config(optimization_dir, sampler, serializer, logger, pre_load_hooks):
    # First load the results and state of the optimizer
    logger.info("Metahyper: Started collecting previous and pending data")
    start = timer()
    previous_results, pending_configs, pending_configs_free = read(
        optimization_dir, serializer, logger, do_lock=False
    )
    end = timer()
    logger.info("Metahyper: Finished collecting previous and pending data")
    logger.info(f"took {end - start} seconds")

    base_result_directory = optimization_dir / "results"

    logger.debug("Sampling a new configuration")
    
    for hook in pre_load_hooks:
        # executes operations on the sampler before setting its state
        # can be used for setting custom constraints on the optimizer state
        # for example, can be used to input custom grid of configs, meta learning 
        # information for surrogate building, any non-stationary auxiliary information
        sampler = hook(sampler)
    sampler.load_results(previous_results, pending_configs)
    config, config_id, previous_config_id = sampler.get_config_and_ids()

    pipeline_directory = base_result_directory / f"config_{config_id}"
    pipeline_directory.mkdir(exist_ok=True)

    if pending_configs_free:
        logger.warning(
            f"There are {len(pending_configs_free)} configs that were sampled, but have no worker assigned. Sometimes this is due to a delay in the filesystem communication, but most likely some configs crashed during their execution or a jobtime-limit was reached."
        )

    if previous_config_id is not None:
        previous_config_id_file = pipeline_directory / "previous_config.id"
        previous_config_id_file.write_text(previous_config_id)  # TODO: Get rid of this
        serializer.dump(
            {"time_sampled": time.time(), "previous_config_id": previous_config_id},
            pipeline_directory / "metadata",
        )
        previous_pipeline_directory = Path(
            base_result_directory, f"config_{previous_config_id}"
        )
    else:
        serializer.dump({"time_sampled": time.time()}, pipeline_directory / "metadata")
        previous_pipeline_directory = None

    # We want this to be the last action in sampling to catch potential crashes
    serializer.dump(config, pipeline_directory / "config")

    logger.debug(f"Sampled config {config_id}")
    return (
        config_id,
        config,
        pipeline_directory,
        previous_pipeline_directory,
    )


def _evaluate_config(
    config_id,
    config,
    pipeline_directory,
    evaluation_fn,
    previous_pipeline_directory,
    logger,
):
    if isinstance(config, Configuration):
        config = config.hp_values()
    config = deepcopy(config)
    logger.info(f"Start evaluating config {config_id}")
    try:
        # If pipeline_directory and previous_pipeline_directory are included in the
        # signature we supply their values, otherwise we simply do nothing.
        evaluation_fn_params = inspect.signature(evaluation_fn).parameters
        directory_params = []
        if "pipeline_directory" in evaluation_fn_params:
            directory_params.append(pipeline_directory)
        elif "working_directory" in evaluation_fn_params:
            warnings.warn(
                "the argument: 'working_directory' is deprecated. "
                "In the function: '{}', please, "
                "use 'pipeline_directory' instead. "
                "version==0.5.5".format(evaluation_fn.__name__),
                DeprecationWarning,
                stacklevel=2,
            )
            directory_params.append(pipeline_directory)

        if "previous_pipeline_directory" in evaluation_fn_params:
            directory_params.append(previous_pipeline_directory)
        elif "previous_working_directory" in evaluation_fn_params:
            warnings.warn(
                "the argument: 'previous_working_directory' is deprecated. "
                "In the function: '{}', please,  "
                "use 'previous_pipeline_directory' instead. "
                "version==0.5.5".format(evaluation_fn.__name__),
                DeprecationWarning,
                stacklevel=2,
            )
            directory_params.append(previous_pipeline_directory)

        result = evaluation_fn(
            *directory_params,
            **config,
        )

        # Ensuring the result have the correct format that can be exploited by other functions
        if isinstance(result, dict):
            try:
                result["loss"] = float(result["loss"])
            except KeyError as e:
                raise ValueError("The loss should value should be provided") from e
            except (TypeError, ValueError) as e:
                raise ValueError("The loss should be a float") from e
        else:
            try:
                result = float(result)
            except (TypeError, ValueError) as e:
                raise ValueError(
                    "The evaluation result should be a dictionnary or a float"
                ) from e
            result = {"loss": result}
    except Exception:
        logger.exception(
            f"An error occured during evaluation of config {config_id}: " f"{config}."
        )
        result = "error"

    return result, {"time_end": time.time()}


def run(
    evaluation_fn,
    sampler: Sampler,
    sampler_info: dict,
    optimization_dir,
    max_evaluations_total=None,
    max_evaluations_per_run=None,
    continue_until_max_evaluation_completed=False,
    development_stage_id=None,
    task_id=None,
    logger=None,
    post_evaluation_hook=None,
    overwrite_optimization_dir=False,
    pre_load_hooks: List=[],
):
    serializer = YamlSerializer(sampler.load_config)
    if logger is None:
        logger = logging.getLogger("metahyper")

    if task_id is not None:
        optimization_dir = Path(optimization_dir) / f"task_{task_id}"
    if development_stage_id is not None:
        optimization_dir = Path(optimization_dir) / f"dev_{development_stage_id}"

    optimization_dir = Path(optimization_dir)
    if overwrite_optimization_dir and optimization_dir.exists():
        logger.warning("Overwriting working_directory")
        shutil.rmtree(optimization_dir)

    sampler_state_file = optimization_dir / ".optimizer_state.yaml"
    sampler_info_file = optimization_dir / ".optimizer_info.yaml"
    base_result_directory = optimization_dir / "results"
    base_result_directory.mkdir(parents=True, exist_ok=True)

    decision_lock_file = optimization_dir / ".decision_lock"
    decision_lock_file.touch(exist_ok=True)
    decision_locker = Locker(decision_lock_file, logger.getChild("_locker"))

    # Check if the directory already exists
    if not Path(sampler_info_file).exists():
        # Write the sampler_info to a YAML file
        serializer.dump(sampler_info, sampler_info_file, sort_keys=False)

    evaluations_in_this_run = 0
    while True:
        if max_evaluations_total is not None and _check_max_evaluations(
            optimization_dir,
            max_evaluations_total,
            serializer,
            logger,
            continue_until_max_evaluation_completed,
        ):
            logger.info("Maximum total evaluations is reached, shutting down")
            break

        if (
            max_evaluations_per_run is not None
            and evaluations_in_this_run >= max_evaluations_per_run
        ):
            logger.info("Maximum evaluations per run is reached, shutting down")
            break

        if decision_locker.acquire_lock():
            try:
                with sampler.using_state(sampler_state_file, serializer):
                    if sampler.budget is not None:
                        if sampler.used_budget >= sampler.budget:
                            logger.info("Maximum budget reached, shutting down")
                            break
                    (
                        config_id,
                        config,
                        pipeline_directory,
                        previous_pipeline_directory,
<<<<<<< HEAD
                    ) = _sample_config(
                        optimization_dir, sampler, serializer, logger, pre_load_hooks
                    )
                if tblogger.logger_init_bool or tblogger.logger_bool:
                    # This block manages configuration data, potentially for TensorBoard.
                    # Captures details during sampling; initial config always captured.
                    # In later rounds, captures if `logger_bool` is True; stops if False.
                    # Initial details gathered for `run_pipeline` pre-TensorBoard decision.
                    tblogger.config_track_init_api(
                        config_id=config_id,
                        config=config,
                        config_working_directory=pipeline_directory,
                        config_previous_directory=previous_pipeline_directory,
                        optim_path=optimization_dir,
=======
                    ) = _sample_config(optimization_dir, sampler, serializer, logger)
                    # Storing the config details in ConfigInRun
                    ConfigInRun.store_in_run_data(
                        config,
                        config_id,
                        pipeline_directory,
                        previous_pipeline_directory,
                        optimization_dir,
>>>>>>> 88a3b962
                    )

                config_lock_file = pipeline_directory / ".config_lock"
                config_lock_file.touch(exist_ok=True)
                config_locker = Locker(config_lock_file, logger.getChild("_locker"))
                config_lock_acquired = config_locker.acquire_lock()
            finally:
                decision_locker.release_lock()

            if config_lock_acquired:
                try:
                    # 1. First, we evaluate the config
                    result, metadata = _evaluate_config(
                        config_id,
                        config,
                        pipeline_directory,
                        evaluation_fn,
                        previous_pipeline_directory,
                        logger,
                    )

                    # 2. Then, we now dump all information to disk:
                    serializer.dump(result, pipeline_directory / "result")

                    if result != "error":
                        # Updating the global budget
                        if "cost" in result:
                            eval_cost = float(result["cost"])
                            account_for_cost = result.get("account_for_cost", True)
                            if account_for_cost:
                                with decision_locker.acquire_force(time_step=1):
                                    with sampler.using_state(
                                        sampler_state_file, serializer
                                    ):
                                        sampler.used_budget += eval_cost

                            metadata["budget"] = {
                                "max": sampler.budget,
                                "used": sampler.used_budget,
                                "eval_cost": eval_cost,
                                "account_for_cost": account_for_cost,
                            }
                        elif sampler.budget is not None:
                            raise ValueError(
                                "The evaluation function result should contain "
                                "a 'cost' field when used with a budget"
                            )

                    config_metadata = serializer.load(pipeline_directory / "metadata")
                    config_metadata.update(metadata)
                    serializer.dump(config_metadata, pipeline_directory / "metadata")

                    # 3. Anything the user might want to do after the evaluation
                    if post_evaluation_hook is not None:
                        post_evaluation_hook(
                            config, config_id, pipeline_directory, result, logger
                        )
                    else:
                        logger.info(f"Finished evaluating config {config_id}")
                finally:
                    config_locker.release_lock()

                evaluations_in_this_run += 1
        else:
            time.sleep(3)<|MERGE_RESOLUTION|>--- conflicted
+++ resolved
@@ -226,18 +226,12 @@
 
     return evaluation_count >= max_evaluations
 
-from timeit import default_timer as timer
 
 def _sample_config(optimization_dir, sampler, serializer, logger, pre_load_hooks):
     # First load the results and state of the optimizer
-    logger.info("Metahyper: Started collecting previous and pending data")
-    start = timer()
     previous_results, pending_configs, pending_configs_free = read(
         optimization_dir, serializer, logger, do_lock=False
     )
-    end = timer()
-    logger.info("Metahyper: Finished collecting previous and pending data")
-    logger.info(f"took {end - start} seconds")
 
     base_result_directory = optimization_dir / "results"
 
@@ -249,6 +243,7 @@
         # for example, can be used to input custom grid of configs, meta learning 
         # information for surrogate building, any non-stationary auxiliary information
         sampler = hook(sampler)
+    
     sampler.load_results(previous_results, pending_configs)
     config, config_id, previous_config_id = sampler.get_config_and_ids()
 
@@ -257,7 +252,10 @@
 
     if pending_configs_free:
         logger.warning(
-            f"There are {len(pending_configs_free)} configs that were sampled, but have no worker assigned. Sometimes this is due to a delay in the filesystem communication, but most likely some configs crashed during their execution or a jobtime-limit was reached."
+            f"There are {len(pending_configs_free)} configs that were sampled, but "
+            "have no worker assigned. Sometimes this is due to a delay in the filesystem "
+            "communication, but most likely some configs crashed during their execution "
+            "or a jobtime-limit was reached."
         )
 
     if previous_config_id is not None:
@@ -433,23 +431,9 @@
                         config,
                         pipeline_directory,
                         previous_pipeline_directory,
-<<<<<<< HEAD
                     ) = _sample_config(
                         optimization_dir, sampler, serializer, logger, pre_load_hooks
                     )
-                if tblogger.logger_init_bool or tblogger.logger_bool:
-                    # This block manages configuration data, potentially for TensorBoard.
-                    # Captures details during sampling; initial config always captured.
-                    # In later rounds, captures if `logger_bool` is True; stops if False.
-                    # Initial details gathered for `run_pipeline` pre-TensorBoard decision.
-                    tblogger.config_track_init_api(
-                        config_id=config_id,
-                        config=config,
-                        config_working_directory=pipeline_directory,
-                        config_previous_directory=previous_pipeline_directory,
-                        optim_path=optimization_dir,
-=======
-                    ) = _sample_config(optimization_dir, sampler, serializer, logger)
                     # Storing the config details in ConfigInRun
                     ConfigInRun.store_in_run_data(
                         config,
@@ -457,7 +441,6 @@
                         pipeline_directory,
                         previous_pipeline_directory,
                         optimization_dir,
->>>>>>> 88a3b962
                     )
 
                 config_lock_file = pipeline_directory / ".config_lock"
